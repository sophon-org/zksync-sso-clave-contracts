import { fromArrayBuffer, toArrayBuffer } from "@hexagon/base64";
import { decodePartialCBOR } from "@levischuck/tiny-cbor";
import { Deployer } from "@matterlabs/hardhat-zksync-deploy";
import { ECDSASigValue } from "@peculiar/asn1-ecc";
import { AsnParser } from "@peculiar/asn1-schema";
import { bigintToBuf, bufToBigint } from "bigint-conversion";
import { assert, expect } from "chai";
import * as hre from "hardhat";
import { SmartAccount, Wallet } from "zksync-ethers";

import { SsoAccount__factory, WebAuthValidator, WebAuthValidator__factory } from "../typechain-types";
import { ContractFixtures, getProvider, getWallet, LOCAL_RICH_WALLETS, logInfo, RecordedResponse } from "./utils";
import { base64UrlToUint8Array } from "zksync-sso/utils";
import { encodeAbiParameters, Hex, hexToBytes, toHex } from "viem";
import { randomBytes } from "crypto";
import { parseEther, ZeroAddress } from "ethers";

/**
 * Decode from a Base64URL-encoded string to an ArrayBuffer. Best used when converting a
 * credential ID from a JSON string to an ArrayBuffer, like in allowCredentials or
 * excludeCredentials.
 *
 * @param buffer Value to decode from base64
 * @param to (optional) The decoding to use, in case it's desirable to decode from base64 instead
 */
export function toBuffer(base64urlString: string, from: "base64" | "base64url" = "base64url"): Uint8Array {
  const _buffer = toArrayBuffer(base64urlString, from === "base64url");
  return new Uint8Array(_buffer);
}

async function deployValidator(wallet: Wallet): Promise<WebAuthValidator> {
  const deployer: Deployer = new Deployer(hre, wallet);
  const passkeyValidatorArtifact = await deployer.loadArtifact("WebAuthValidator");

  const validator = await deployer.deploy(passkeyValidatorArtifact, []);
  return WebAuthValidator__factory.connect(await validator.getAddress(), wallet);
}

/**
 * COSE Keys
 *
 * https://www.iana.org/assignments/cose/cose.xhtml#key-common-parameters
 * https://www.iana.org/assignments/cose/cose.xhtml#key-type-parameters
 */
export enum COSEKEYS {
  kty = 1,
  alg = 3,
  crv = -1,
  x = -2,
  y = -3,
  n = -1,
  e = -2,
}

/**
 * COSE Key Types
 *
 * https://www.iana.org/assignments/cose/cose.xhtml#key-type
 */
export enum COSEKTY {
  OKP = 1,
  EC = 2,
  RSA = 3,
}

/**
 * COSE Algorithms
 *
 * https://www.iana.org/assignments/cose/cose.xhtml#algorithms
 */
export enum COSEALG {
  ES256 = -7,
  EdDSA = -8,
  ES384 = -35,
  ES512 = -36,
  PS256 = -37,
  PS384 = -38,
  PS512 = -39,
  ES256K = -47,
  RS256 = -257,
  RS384 = -258,
  RS512 = -259,
  RS1 = -65535,
}

/**
 * COSE Curves
 *
 * https://www.iana.org/assignments/cose/cose.xhtml#elliptic-curves
 */
export enum COSECRV {
  P256 = 1,
  P384 = 2,
  P521 = 3,
  ED25519 = 6,
  SECP256K1 = 8,
}

export type COSEPublicKey = {
  // Getters
  get(key: COSEKEYS.kty): COSEKTY | undefined;
  get(key: COSEKEYS.alg): COSEALG | undefined;
  // Setters
  set(key: COSEKEYS.kty, value: COSEKTY): void;
  set(key: COSEKEYS.alg, value: COSEALG): void;
};

const r1KeygenParams: EcKeyGenParams = {
  name: "ECDSA",
  namedCurve: "P-256",
};

const r1KeyParams: EcdsaParams = {
  name: "ECDSA",
  hash: { name: "SHA-256" },
};
export function decodeFirst<Type>(input: Uint8Array): Type {
  // Make a copy so we don't mutate the original
  const _input = new Uint8Array(input);
  const decoded = decodePartialCBOR(_input, 0) as [Type, number];

  const [first] = decoded;

  return first;
}

export function fromBuffer(buffer: Uint8Array, to: "base64" | "base64url" = "base64url"): string {
  return fromArrayBuffer(buffer, to === "base64url");
}

async function getCrpytoKeyFromPublicBytes(publicPasskeyXyBytes: Uint8Array[]): Promise<CryptoKey> {
  const recordedPubkeyXBytes = publicPasskeyXyBytes[0];
  const recordedPubkeyYBytes = publicPasskeyXyBytes[1];
  const rawRecordedKeyMaterial = new Uint8Array(65); // 1 byte for prefix, 32 bytes for x, 32 bytes for y
  rawRecordedKeyMaterial[0] = 0x04; // Uncompressed format prefix
  rawRecordedKeyMaterial.set(recordedPubkeyXBytes, 1);
  rawRecordedKeyMaterial.set(recordedPubkeyYBytes, 33);
  const importedKeyMaterial = await crypto.subtle.importKey("raw", rawRecordedKeyMaterial, r1KeygenParams, false, [
    "verify",
  ]);
  return importedKeyMaterial;
}

async function getRawPublicKeyFromWebAuthN(
  publicPasskey: Uint8Array,
): Promise<[Uint8Array, Uint8Array]> {
  const cosePublicKey = decodeFirst<Map<number, unknown>>(publicPasskey);
  const x = cosePublicKey.get(COSEKEYS.x) as Uint8Array;
  const y = cosePublicKey.get(COSEKEYS.y) as Uint8Array;

  return [x, y];
}

// Expects simple-webauthn public key format
async function getPublicKey(publicPasskey: Uint8Array): Promise<[Hex, Hex]> {
  const [x, y] = await getRawPublicKeyFromWebAuthN(publicPasskey);
  return [`0x${Buffer.from(x).toString("hex")}`, `0x${Buffer.from(y).toString("hex")}`];
}

export async function getRawPublicKeyFromCrpyto(cryptoKeyPair: CryptoKeyPair) {
  const keyMaterial = await crypto.subtle.exportKey("raw", cryptoKeyPair.publicKey);
  return [new Uint8Array(keyMaterial.slice(1, 33)), new Uint8Array(keyMaterial.slice(33, 65))];
}

/**
 * Combine multiple Uint8Arrays into a single Uint8Array
 */
export function concat(arrays: Uint8Array[]): Uint8Array {
  let pointer = 0;
  const totalLength = arrays.reduce((prev, curr) => prev + curr.length, 0);

  const toReturn = new Uint8Array(totalLength);

  arrays.forEach((arr) => {
    toReturn.set(arr, pointer);
    pointer += arr.length;
  });

  return toReturn;
}

/**
 * Return 2 32byte words for the R & S for the EC2 signature, 0 l-trimmed
 * @param signature
 * @returns r & s bytes sequentially
 */
export function unwrapEC2Signature(signature: Uint8Array): [Uint8Array, Uint8Array] {
  const parsedSignature = AsnParser.parse(signature, ECDSASigValue);
  let rBytes = new Uint8Array(parsedSignature.r);
  let sBytes = new Uint8Array(parsedSignature.s);

  if (shouldRemoveLeadingZero(rBytes)) {
    rBytes = rBytes.slice(1);
  }

  if (shouldRemoveLeadingZero(sBytes)) {
    sBytes = sBytes.slice(1);
  }

  return [rBytes, normalizeS(sBytes)];
}

// normalize s (to prevent signature malleability)
function normalizeS(sBuf: Uint8Array): Uint8Array {
  const n = BigInt("0xFFFFFFFF00000000FFFFFFFFFFFFFFFFBCE6FAADA7179E84F3B9CAC2FC632551");
  const halfN = n / BigInt(2);
  const sNumber: bigint = bufToBigint(sBuf);

  if (sNumber / halfN) {
    return new Uint8Array(bigintToBuf(n - sNumber));
  } else {
    return sBuf;
  }
}

// normalize r (to prevent signature malleability)
function normalizeR(rBuf: Uint8Array): Uint8Array {
  const n = BigInt("0xFFFFFFFF00000000FFFFFFFFFFFFFFFFBCE6FAADA7179E84F3B9CAC2FC632551");
  const rNumber: bigint = bufToBigint(rBuf);

  if (rNumber > n) {
    return new Uint8Array(bigintToBuf(n - rNumber));
  } else {
    return rBuf;
  }
}

// denormalize s (to ensure signature malleability)
function denormalizeS(sBuf: Uint8Array): Uint8Array {
  const n = BigInt("0xFFFFFFFF00000000FFFFFFFFFFFFFFFFBCE6FAADA7179E84F3B9CAC2FC632551");
  const halfN = n / BigInt(2);
  const sNumber: bigint = bufToBigint(sBuf);

  if (sNumber / halfN) {
    return sBuf;
  } else {
    return new Uint8Array(bigintToBuf(halfN + sNumber));
  }
}

// denormalize r (to ensure signature malleability)
function denormalizeR(rBuf: Uint8Array): Uint8Array {
  const n = BigInt("0xFFFFFFFF00000000FFFFFFFFFFFFFFFFBCE6FAADA7179E84F3B9CAC2FC632551");
  const rNumber: bigint = bufToBigint(rBuf);

  if (rNumber > n) {
    return rBuf;
  } else {
    return new Uint8Array(bigintToBuf(n));
  }
}

/**
 * Determine if the DER-specific `00` byte at the start of an ECDSA signature byte sequence
 * should be removed based on the following logic:
 *
 * "If the leading byte is 0x0, and the the high order bit on the second byte is not set to 0,
 * then remove the leading 0x0 byte"
 */
function shouldRemoveLeadingZero(bytes: Uint8Array): boolean {
  return bytes[0] === 0x0 && (bytes[1] & (1 << 7)) !== 0;
}

/**
 * Returns hash digest of the given data, using the given algorithm when provided. Defaults to using
 * SHA-256.
 */
export async function toHash(data: Uint8Array | string): Promise<Uint8Array> {
  if (typeof data === "string") {
    data = new TextEncoder().encode(data);
  }

  return new Uint8Array(await crypto.subtle.digest("SHA-256", data));
}

// Generate an ECDSA key pair with the P-256 curve (secp256r1)
export async function generateES256R1Key() {
  return await crypto.subtle.generateKey(r1KeygenParams, false, ["sign", "verify"]);
}

async function signStringWithR1Key(privateKey: CryptoKey, messageBuffer: Uint8Array) {
  const signatureBytes = await crypto.subtle.sign(r1KeyParams, privateKey, messageBuffer);

  // Check for SEQUENCE marker (0x30) for DER encoding
  if (signatureBytes[0] !== 0x30) {
    if (signatureBytes.byteLength != 64) {
      console.error("no idea what format this is");
      return null;
    }
    return {
      r: new Uint8Array(signatureBytes.slice(0, 32)),
      s: new Uint8Array(signatureBytes.slice(32)),
      signature: new Uint8Array(signatureBytes),
    };
  }

  const totalLength = signatureBytes[1];

  if (signatureBytes[2] !== 0x02) {
    console.error("No r marker");
    return null;
  }

  const rLength = signatureBytes[3];

  if (signatureBytes[4 + rLength] !== 0x02) {
    console.error("No s marker");
    return null;
  }

  const sLength = signatureBytes[5 + rLength];

  if (totalLength !== rLength + sLength + 4) {
    console.error("unexpected data");
    return null;
  }

  const r = new Uint8Array(signatureBytes.slice(4, 4 + rLength));
  const s = new Uint8Array(signatureBytes.slice(4 + rLength + 1, 4 + rLength + 1 + sLength));

  return { r, s, signature: new Uint8Array(signatureBytes) };
}

async function verifySignatureWithR1Key(
  messageBuffer: Uint8Array,
  signatureArray: Uint8Array[],
  publicKeyBytes: Uint8Array[],
) {
  const publicKey = await getCrpytoKeyFromPublicBytes(publicKeyBytes);
  const verification = await crypto.subtle.verify(r1KeyParams, publicKey, concat(signatureArray), messageBuffer);

  return verification;
}

function encodeFatSignature(
  passkeyResponse: {
    authenticatorData: string;
    clientDataJSON: string;
    signature: string;
  },
  contracts: {
    passkey: string;
  },
) {
  const signature = unwrapEC2Signature(base64UrlToUint8Array(passkeyResponse.signature));
  return encodeAbiParameters(
    [
      { type: "bytes" }, // authData
      { type: "bytes" }, // clientDataJson
      { type: "bytes32[2]" }, // signature (two elements)
    ],
    [
      toHex(base64UrlToUint8Array(passkeyResponse.authenticatorData)),
      toHex(base64UrlToUint8Array(passkeyResponse.clientDataJSON)),
      [toHex(signature[0]), toHex(signature[1])],
    ],
  );
}

async function rawVerify(
  passkeyValidator: WebAuthValidator,
  authenticatorData: string,
  clientData: string,
  b64SignedChallange: string,
  publicKeyEs256Bytes: Uint8Array,
) {
  const authDataBuffer = toBuffer(authenticatorData);
  const clientDataHash = await toHash(toBuffer(clientData));
  const hashedData = await toHash(concat([authDataBuffer, clientDataHash]));
  const rs = unwrapEC2Signature(toBuffer(b64SignedChallange));
  const publicKeys = await getPublicKey(publicKeyEs256Bytes);

  return await passkeyValidator.rawVerify(hashedData, rs, publicKeys);
}

async function verifyKeyStorage(
  passkeyValidator: WebAuthValidator,
  domain: string,
  publicKeys,
  wallet: Wallet,
  error: string,
) {
  const lowerKey = await passkeyValidator.lowerKeyHalf(domain, wallet.address);
  const upperKey = await passkeyValidator.upperKeyHalf(domain, wallet.address);
  expect(lowerKey).to.eq(publicKeys[0], `lower key ${error}`);
  expect(upperKey).to.eq(publicKeys[1], `upper key ${error}`);
}

function encodeKeyFromHex(hexStrings: [Hex, Hex], domain: string) {
  // the same as the ethers: new AbiCoder().encode(["bytes32[2]", "string"], [bytes, domain]);
  return encodeAbiParameters(
    [
      { name: 'publicKeys', type: 'bytes32[2]' },
      { name: 'domain', type: 'string' },
    ],
    [[hexStrings[0], hexStrings[1]], domain]
  )
}

<<<<<<< HEAD
function encodeKeyFromBytes(bytes: [Uint8Array, Uint8Array], domain: string) {
=======
export function encodeKeyFromBytes(bytes: [Uint8Array<ArrayBuffer>, Uint8Array<ArrayBuffer>], domain: string) {
>>>>>>> b408afc6
  return encodeKeyFromHex([toHex(bytes[0]), toHex(bytes[1])], domain);
}

async function validateSignatureTest(
  wallet: Wallet,
  keyDomain: string,
  authData: Uint8Array,
  sNormalization: (s: Uint8Array) => Uint8Array,
  rNormalization: (s: Uint8Array) => Uint8Array,
  sampleClientString: string,
  transactionHash: Buffer,
) {
  const passkeyValidator = await deployValidator(wallet);
  const generatedR1Key = await generateES256R1Key();
  assert(generatedR1Key != null, "no key was generated");
  const [generatedX, generatedY] = await getRawPublicKeyFromCrpyto(generatedR1Key);
  const generatedKey = encodeKeyFromBytes([generatedX, generatedY], keyDomain);
  const addingKey = await passkeyValidator.addValidationKey(generatedKey);
  const addingKeyResult = await addingKey.wait();
  expect(addingKeyResult?.status).to.eq(1, "failed to add key during setup");

  const sampleClientBuffer = Buffer.from(sampleClientString);
  const partiallyHashedData = concat([authData, await toHash(sampleClientBuffer)]);
  const generatedSignature = await signStringWithR1Key(generatedR1Key.privateKey, partiallyHashedData);
  assert(generatedSignature, "valid generated signature");
  const fatSignature = encodeAbiParameters([
    { name: "authData", type: "bytes" },
    { name: "clientDataJson", type: "string" },
    { name: "rs", type: "bytes32[2]" },
  ],
    [toHex(authData), sampleClientString, [toHex(rNormalization(generatedSignature.r)), toHex(sNormalization(generatedSignature.s))]]
  )
  return await passkeyValidator.validateSignature(transactionHash, fatSignature);
}

describe("Passkey validation", function () {
  const wallet = getWallet(LOCAL_RICH_WALLETS[0].privateKey);
  const ethersResponse = new RecordedResponse("test/signed-challenge.json");
  // this is a binary object formatted by @simplewebauthn that contains the alg type and public key
  const publicKeyEs256Bytes = new Uint8Array([
    165, 1, 2, 3, 38, 32, 1, 33, 88, 32, 167, 69, 109, 166, 67, 163, 110, 143, 71, 60, 77, 232, 220, 7, 121, 156, 141,
    24, 71, 28, 210, 116, 124, 90, 115, 166, 213, 190, 89, 4, 216, 128, 34, 88, 32, 193, 67, 151, 85, 245, 24, 139, 246,
    220, 204, 228, 76, 247, 65, 179, 235, 81, 41, 196, 37, 216, 117, 201, 244, 128, 8, 73, 37, 195, 20, 194, 9,
  ]);

  describe("account integration", () => {
    const fixtures = new ContractFixtures();
    const provider = getProvider();

    async function deployAccount() {
      const factoryContract = await fixtures.getAaFactory();
      const passKeyModuleAddress = await fixtures.getPasskeyModuleAddress();
      const passKeyModuleContract = await fixtures.getWebAuthnVerifierContract();

      const randomSalt = randomBytes(32);
      const sampleDomain = "http://example.com";
      const generatedR1Key = await generateES256R1Key();
      assert(generatedR1Key != null, "no key was generated");
      const [generatedX, generatedY] = await getRawPublicKeyFromCrpyto(generatedR1Key);
      const initPasskeyData = encodeKeyFromBytes([generatedX, generatedY], sampleDomain);

      const passKeyPayload = encodeAbiParameters(
        [{ name: "moduleAddress", type: "address" }, { name: "moduleData", type: "bytes" }],
        [passKeyModuleAddress, initPasskeyData]);
      logInfo(`\`deployProxySsoAccount\` args: ${initPasskeyData}`);
      const deployTx = await factoryContract.deployProxySsoAccount(
        randomSalt,
        "pass-key-test-id" + randomBytes(32).toString(),
        [passKeyPayload],
        [wallet.address],
      );

      const deployTxReceipt = await deployTx.wait();
      logInfo(`\`deployProxySsoAccount\` gas used: ${deployTxReceipt?.gasUsed.toString()}`);

      const proxyAccountAddress = deployTxReceipt!.contractAddress!;
      expect(proxyAccountAddress, "the proxy account location via logs").to.not.equal(ZeroAddress, "be a valid address");

      const fundTx = await wallet.sendTransaction({ value: parseEther("1"), to: proxyAccountAddress });
      const receipt = await fundTx.wait();
      expect(receipt.status).to.eq(1, "send funds to proxy account");

      return { passKeyModuleContract, sampleDomain, proxyAccountAddress, generatedR1Key, passKeyModuleAddress }
    }

    it("should deploy proxy account via factory", async () => {
      const { passKeyModuleContract, sampleDomain, proxyAccountAddress, generatedR1Key, passKeyModuleAddress } = await deployAccount();

      const [generatedX, generatedY] = await getRawPublicKeyFromCrpyto(generatedR1Key);

      const initLowerKey = await passKeyModuleContract.lowerKeyHalf(sampleDomain, proxyAccountAddress);
      expect(initLowerKey).to.equal(toHex(generatedX), "initial lower key should exist");
      const initUpperKey = await passKeyModuleContract.upperKeyHalf(sampleDomain, proxyAccountAddress);
      expect(initUpperKey).to.equal(toHex(generatedY), "initial upper key should exist");

      const account = SsoAccount__factory.connect(proxyAccountAddress, provider);
      assert(await account.k1IsOwner(fixtures.wallet.address));
      assert(!await account.isHook(passKeyModuleAddress), "passkey module should not be an execution hook");
      assert(await account.isModuleValidator(passKeyModuleAddress), "passkey module should be a validator");
    });

    it("should sign transaction with passkey", async () => {
      const authData = toBuffer(ethersResponse.authenticatorData);
      const { sampleDomain, proxyAccountAddress, generatedR1Key, passKeyModuleAddress } = await deployAccount();

      const sessionAccount = new SmartAccount({
        payloadSigner: async (hash: Hex) => {
          const sampleClientObject = {
            type: "webauthn.get",
            challenge: fromBuffer(hexToBytes(hash)),
            origin: sampleDomain,
            crossOrigin: false,
          };
          const sampleClientString = JSON.stringify(sampleClientObject);
          const sampleClientBuffer = Buffer.from(sampleClientString);
          const partiallyHashedData = concat([authData, await toHash(sampleClientBuffer)]);
          const generatedSignature = await signStringWithR1Key(generatedR1Key.privateKey, partiallyHashedData);
          assert(generatedSignature != null, "no signature generated");
          const fatSignature = encodeAbiParameters([
            { name: "authData", type: "bytes" },
            { name: "clientDataJson", type: "string" },
            { name: "rs", type: "bytes32[2]" },
          ], [
            toHex(authData),
            sampleClientString,
            [toHex(normalizeR(generatedSignature.r)), toHex(normalizeS(generatedSignature.s))]
          ])

          const moduleSignature = encodeAbiParameters(
            [{ name: "signature", type: "bytes" }, { name: "moduleAddress", type: "address" }, { name: "validatorData", type: "bytes" }],
            [fatSignature, passKeyModuleAddress, "0x"]);
          return moduleSignature;
        },
        address: proxyAccountAddress,
        secret: wallet.privateKey, //generatedR1Key.privateKey,
      }, provider);

      const aaTransaction = {
        to: wallet.address,
        type: 113,
        from: proxyAccountAddress,
        data: "0x",
        value: 0,
        chainId: (await provider.getNetwork()).chainId,
        nonce: await provider.getTransactionCount(proxyAccountAddress),
        gasPrice: await provider.getGasPrice(),
        gasLimit: 100_000_000n,
      };

      const signedTransaction = await sessionAccount.signTransaction(aaTransaction);
      const transactionResponse = await provider.broadcastTransaction(signedTransaction);
      const transactionReceipt = await transactionResponse.wait();
      expect(transactionReceipt.status).to.eq(1, "transaction should be successful");
      logInfo(`passkey transaction gas used: ${transactionReceipt?.gasUsed.toString()}`);
    });
  });

  it("should support ERC165 and IModuleValidator", async () => {
    const passkeyValidator = await deployValidator(wallet);
    const erc165Supported = await passkeyValidator.supportsInterface("0x01ffc9a7");
    assert(erc165Supported, "should support ERC165");
    const iModuleValidatorSupported = await passkeyValidator.supportsInterface("0x0c119b61");
    assert(iModuleValidatorSupported, "should support IModuleValidator");
  });

  describe("addValidationKey", () => {
    it("should save a passkey", async function () {
      const passkeyValidator = await deployValidator(wallet);

      const publicKeys = await getPublicKey(publicKeyEs256Bytes);
      const initData = encodeKeyFromHex(publicKeys, "http://localhost:5173");
      const createdKey = await passkeyValidator.addValidationKey(initData);
      const keyReceipt = await createdKey.wait();
      assert(keyReceipt != null, "key was saved");
      assert(keyReceipt?.status == 1, "key was saved");
      logInfo(`gas used to save a passkey: ${keyReceipt.gasUsed.toString()}`);
    });

    it("should add a second validation key", async function () {
      const passkeyValidator = await deployValidator(wallet);
      const firstDomain = randomBytes(32).toString("hex");

      const publicKeys = await getPublicKey(publicKeyEs256Bytes);
      const initData = encodeKeyFromHex(publicKeys, firstDomain);
      const initTransaction = await passkeyValidator.addValidationKey(initData);
      const initReceipt = await initTransaction.wait();
      assert(initReceipt?.status == 1, "first domain key was saved");

      const secondDomain = randomBytes(32).toString("hex");
      const secondKeyData = encodeKeyFromHex(publicKeys, secondDomain);
      const secondCreatedKey = await passkeyValidator.addValidationKey(secondKeyData);
      const keyReceipt = await secondCreatedKey.wait();
      assert(keyReceipt?.status == 1, "second key was saved");

      await verifyKeyStorage(passkeyValidator, firstDomain, publicKeys, wallet, "first domain");
      await verifyKeyStorage(passkeyValidator, secondDomain, publicKeys, wallet, "second domain");
    });

    it("should update existing key", async () => {
      const passkeyValidator = await deployValidator(wallet);
      const keyDomain = randomBytes(32).toString("hex");
      const generatedR1Key = await generateES256R1Key();
      assert(generatedR1Key != null, "no key was generated");
      const [generatedX, generatedY] = await getRawPublicKeyFromCrpyto(generatedR1Key);
      const generatedKey = encodeKeyFromBytes([generatedX, generatedY], keyDomain);
      const generatedKeyAdded = await passkeyValidator.addValidationKey(generatedKey);
      const receipt = await generatedKeyAdded.wait();
      assert(receipt?.status == 1, "generated key added");

      await verifyKeyStorage(passkeyValidator, keyDomain, [toHex(generatedX), toHex(generatedY)], wallet, "first key");

      const nextR1Key = await generateES256R1Key();
      assert(nextR1Key != null, "no second key was generated");
      const [newX, newY] = await getRawPublicKeyFromCrpyto(nextR1Key);
      const newKey = encodeKeyFromBytes([newX, newY], keyDomain);
      const nextKeyAdded = await passkeyValidator.addValidationKey(newKey);
      const newReceipt = await nextKeyAdded.wait();
      assert(newReceipt?.status == 1, "new generated key added");

      await verifyKeyStorage(passkeyValidator, keyDomain, [toHex(newX), toHex(newY)], wallet, "updated key");
    });

    it("should allow clearing existing key", async () => {
      const passkeyValidator = await deployValidator(wallet);
      const generatedR1Key = await generateES256R1Key();
      assert(generatedR1Key != null, "no key was generated");
      const [generatedX, generatedY] = await getRawPublicKeyFromCrpyto(generatedR1Key);
      const keyDomain = randomBytes(32).toString("hex");
      const generatedKey = encodeKeyFromBytes([generatedX, generatedY], keyDomain);
      const generatedKeyAdded = await passkeyValidator.addValidationKey(generatedKey);
      const receipt = await generatedKeyAdded.wait();
      assert(receipt?.status == 1, "generated key added");
      await verifyKeyStorage(passkeyValidator, keyDomain, [toHex(generatedX), toHex(generatedY)], wallet, "added");

      const zeroKey = new Uint8Array(32).fill(0);
      const emptyKey = encodeKeyFromBytes([zeroKey, zeroKey], keyDomain);
      const emptyKeyAdded = await passkeyValidator.addValidationKey(emptyKey);
      const emptyReceipt = await emptyKeyAdded.wait();
      assert(emptyReceipt?.status == 1, "empty key added");

      await verifyKeyStorage(passkeyValidator, keyDomain, [toHex(zeroKey), toHex(zeroKey)], wallet, "key removed");
    });
  });

  describe("validateSignature", () => {
    it("should validate signature", async function () {
      const passkeyValidator = await deployValidator(wallet);

      const publicKeys = await getPublicKey(ethersResponse.passkeyBytes);
      const fatSignature = encodeFatSignature(
        {
          authenticatorData: ethersResponse.authenticatorData,
          clientDataJSON: ethersResponse.clientData,
          signature: ethersResponse.b64SignedChallenge,
        },
        { passkey: publicKeys[0] },
      );

      const initData = encodeKeyFromHex(publicKeys, "http://localhost:5173");
      await passkeyValidator.addValidationKey(initData);

      // get the signature from the same place the checker gets it
      const clientDataJson = JSON.parse(new TextDecoder().decode(ethersResponse.clientDataBuffer));
      const signatureData = base64UrlToUint8Array(clientDataJson["challenge"]);

      const createdKey = await passkeyValidator.validateSignature(signatureData, fatSignature);
      assert(createdKey, "invalid sig");
    });
  });

  // fully expand the raw validation to compare step by step
  describe("P256 precompile comparison", () => {
    it("should verify passkey", async function () {
      const passkeyValidator = await deployValidator(wallet);

      // 37 bytes
      const authenticatorData = "SZYN5YgOjGh0NBcPZHZgW4_krrmihjLHmVzzuoMdl2MFAAAABQ";
      const clientData =
        "eyJ0eXBlIjoid2ViYXV0aG4uZ2V0IiwiY2hhbGxlbmdlIjoiZFhPM3ctdWdycS00SkdkZUJLNDFsZFk1V2lNd0ZORDkiLCJvcmlnaW4iOiJodHRwOi8vbG9jYWxob3N0OjUxNzMiLCJjcm9zc09yaWdpbiI6ZmFsc2UsIm90aGVyX2tleXNfY2FuX2JlX2FkZGVkX2hlcmUiOiJkbyBub3QgY29tcGFyZSBjbGllbnREYXRhSlNPTiBhZ2FpbnN0IGEgdGVtcGxhdGUuIFNlZSBodHRwczovL2dvby5nbC95YWJQZXgifQ";
      const b64SignedChallenge =
        "MEUCIQCYrSUCR_QUPAhvRNUVfYiJC2JlOKuqf4gx7i129n9QxgIgaY19A9vAAObuTQNs5_V9kZFizwRpUFpiRVW_dglpR2A";

      const verifyMessage = await rawVerify(
        passkeyValidator,
        authenticatorData,
        clientData,
        b64SignedChallenge,
        publicKeyEs256Bytes,
      );

      assert(verifyMessage == true, "valid sig");
    });
    it("should sign with new data", async function () {
      const passkeyValidator = await deployValidator(wallet);
      // The precompile expects the fully hashed data
      const preHashedData = await toHash(
        concat([toBuffer(ethersResponse.authenticatorData), await toHash(toBuffer(ethersResponse.clientData))]),
      );
      // the web crpyto library automatically performs the final hash on the data, so we need to do that here
      const partiallyHashedData = concat([
        toBuffer(ethersResponse.authenticatorData),
        await toHash(toBuffer(ethersResponse.clientData)),
      ]);
      const recordedSignature = toBuffer(ethersResponse.b64SignedChallenge);
      const [recordedR, recordedS] = unwrapEC2Signature(recordedSignature);
      const [recordedX, recordedY] = await getRawPublicKeyFromWebAuthN(ethersResponse.passkeyBytes);

      // try to compare the signature with the one generated by the browser
      const generatedR1Key = await generateES256R1Key();
      assert(generatedR1Key != null, "no key was generated");
      const [generatedX, generatedY] = await getRawPublicKeyFromCrpyto(generatedR1Key);

      const generatedSignature = await signStringWithR1Key(generatedR1Key.privateKey, partiallyHashedData);
      assert(generatedSignature != null, "no signature was generated");

      const offChainGeneratedVerified = await verifySignatureWithR1Key(
        partiallyHashedData,
        [generatedSignature.r, generatedSignature.s],
        [generatedX, generatedY],
      );
      const onChainGeneratedVerified = await passkeyValidator.rawVerify(
        preHashedData,
        [generatedSignature.r, generatedSignature.s],
        [generatedX, generatedY],
      );
      const offChainRecordedVerified = await verifySignatureWithR1Key(
        partiallyHashedData,
        [recordedR, recordedS],
        [recordedX, recordedY],
      );
      const onChainRecordedVerified = await passkeyValidator.rawVerify(
        preHashedData,
        [recordedR, recordedS],
        [recordedX, recordedY],
      );

      assert(onChainRecordedVerified, "on-chain recording self-check");
      assert(offChainGeneratedVerified, "generated self-check");
      assert(onChainGeneratedVerified, "verify generated sig on chain");
      assert(offChainRecordedVerified, "verify recorded sig off chain");
    });

    it("should verify other test passkey data", async function () {
      const passkeyValidator = await deployValidator(wallet);

      const verifyMessage = await rawVerify(
        passkeyValidator,
        ethersResponse.authenticatorData,
        ethersResponse.clientData,
        ethersResponse.b64SignedChallenge,
        ethersResponse.passkeyBytes,
      );

      assert(verifyMessage == true, "test sig is valid");
    });

    it("should fail when signature is bad", async function () {
      const passkeyValidator = await deployValidator(wallet);

      const b64SignedChallenge =
        "MEUCIQCYrSUCR_QUPAhvRNUVfYiJC2JlOKuqf4gx7i129n9QxgIgaY19A9vAAObuTQNs5_V9kZFizwRpUFpiRVW_dglpR2A";
      const verifyMessage = await rawVerify(
        passkeyValidator,
        ethersResponse.authenticatorData,
        ethersResponse.clientData,
        b64SignedChallenge,
        ethersResponse.passkeyBytes,
      );

      assert(verifyMessage == false, "bad sig should be false");
    });
  });

  describe("webAuthVerify", () => {
    it("should verify a signature", async () => {
      const keyDomain = randomBytes(32).toString("hex");
      const sampleClientObject = {
        type: "webauthn.get",
        challenge: "iBBiiOGt1aSBy1WAuRGxqU7YzRM5oWpMA9g8MKydjPI",
        origin: keyDomain,
        crossOrigin: false,
      };
      const sampleClientString = JSON.stringify(sampleClientObject);
      const authData = toBuffer(ethersResponse.authenticatorData);
      const transactionHash = Buffer.from(sampleClientObject.challenge, "base64url");
      const isValidSignature = await validateSignatureTest(
        wallet,
        keyDomain,
        authData,
        normalizeS,
        normalizeR,
        sampleClientString,
        transactionHash,
      );
      assert(isValidSignature, "valid signature");
    });

    it("should verify a signature without cross-origin set", async () => {
      const keyDomain = randomBytes(32).toString("hex");
      const sampleClientObject = {
        type: "webauthn.get",
        challenge: "iBBiiOGt1aSBy1WAuRGxqU7YzRM5oWpMA9g8MKydjPI",
        origin: keyDomain,
      };
      const sampleClientString = JSON.stringify(sampleClientObject);
      const authData = toBuffer(ethersResponse.authenticatorData);
      const transactionHash = Buffer.from(sampleClientObject.challenge, "base64url");
      const isValidSignature = await validateSignatureTest(
        wallet,
        keyDomain,
        authData,
        normalizeS,
        normalizeR,
        sampleClientString,
        transactionHash,
      );
      assert(isValidSignature, "valid signature");
    });

    it("should fail to verify a signature with low-s", async () => {
      const keyDomain = randomBytes(32).toString("hex");
      const sampleClientObject = {
        type: "webauthn.get",
        challenge: "iBBiiOGt1aSBy1WAuRGxqU7YzRM5oWpMA9g8MKydjPI",
        origin: keyDomain,
        crossOrigin: false,
      };
      const sampleClientString = JSON.stringify(sampleClientObject);
      const authData = toBuffer(ethersResponse.authenticatorData);
      const transactionHash = Buffer.from(sampleClientObject.challenge, "base64url");
      const isValidSignature = await validateSignatureTest(
        wallet,
        keyDomain,
        authData,
        denormalizeS,
        normalizeR,
        sampleClientString,
        transactionHash,
      );
      assert(!isValidSignature, "invalid signature for s");
    });

    it("should fail to verify a signature with high-r", async () => {
      const keyDomain = randomBytes(32).toString("hex");
      const sampleClientObject = {
        type: "webauthn.get",
        challenge: "iBBiiOGt1aSBy1WAuRGxqU7YzRM5oWpMA9g8MKydjPI",
        origin: keyDomain,
        crossOrigin: false,
      };
      const sampleClientString = JSON.stringify(sampleClientObject);
      const authData = toBuffer(ethersResponse.authenticatorData);
      const transactionHash = Buffer.from(sampleClientObject.challenge, "base64url");
      const isValidSignature = await validateSignatureTest(
        wallet,
        keyDomain,
        authData,
        normalizeS,
        denormalizeR,
        sampleClientString,
        transactionHash,
      );
      assert(!isValidSignature, "invalid signature for s");
    });

    it("should fail to verify a signature with bad auth data", async () => {
      const keyDomain = randomBytes(32).toString("hex");
      const sampleClientObject = {
        type: "webauthn.get",
        challenge: "iBBiiOGt1aSBy1WAuRGxqU7YzRM5oWpMA9g8MKydjPI",
        origin: keyDomain,
        crossOrigin: false,
      };
      const sampleClientString = JSON.stringify(sampleClientObject);
      const invalidAuthData = toBuffer(ethersResponse.authenticatorData);
      invalidAuthData[32] = 0x00;
      const transactionHash = Buffer.from(sampleClientObject.challenge, "base64url");
      const isValidSignature = await validateSignatureTest(
        wallet,
        keyDomain,
        invalidAuthData,
        normalizeS,
        normalizeR,
        sampleClientString,
        transactionHash,
      );
      assert(!isValidSignature, "invalid signature for auth data");
    });

    it("should fail to verify a signature with duplicate json keys", async () => {
      const keyDomain = randomBytes(32).toString("hex");
      const sampleClientObject = {
        type: "webauthn.get",
        challenge: "iBBiiOGt1aSBy1WAuRGxqU7YzRM5oWpMA9g8MKydjPI",
        origin: keyDomain,
        crossOrigin: false,
      };
      // only the last of the duplicate keys is checked, and it is invalid
      const partialClientObject = {
        challenge: "jBBiiOGt1aSBy1WAuRGxqU7YzRM5oWpMA9g8MKydjPI",
      };
      const duplicatedClientString =
        JSON.stringify(sampleClientObject).slice(0, -1) +
        "," +
        JSON.stringify(partialClientObject).slice(1);
      const authData = toBuffer(ethersResponse.authenticatorData);
      const transactionHash = Buffer.from(sampleClientObject.challenge, "base64url");
      const isValidSignature = await validateSignatureTest(
        wallet,
        keyDomain,
        authData,
        normalizeS,
        normalizeR,
        duplicatedClientString,
        transactionHash,
      );
      assert(!isValidSignature, "invalid signature for client data json");
    });

    it("should fail to verify a signature with an empty json", async () => {
      const keyDomain = randomBytes(32).toString("hex");
      const sampleClientObject = {
      };
      const sampleClientString = JSON.stringify(sampleClientObject);
      const authData = toBuffer(ethersResponse.authenticatorData);
      const randomTransactionHash = Buffer.from(randomBytes(32));
      await expect(validateSignatureTest(
        wallet,
        keyDomain,
        authData,
        normalizeS,
        normalizeR,
        sampleClientString,
        randomTransactionHash,
      )).to.be.reverted;
    });

    it("should fail to verify a signature a mismached signature", async () => {
      const keyDomain = randomBytes(32).toString("hex");
      const sampleClientObject = {
        type: "webauthn.get",
        challenge: "iBBiiOGt1aSBy1WAuRGxqU7YzRM5oWpMA9g8MKydjPI",
        origin: keyDomain,
        crossOrigin: false,
      };
      const sampleClientString = JSON.stringify(sampleClientObject);
      const authData = toBuffer(ethersResponse.authenticatorData);
      const randomTransactionHash = Buffer.from(randomBytes(32));
      const isValidSignature = await validateSignatureTest(
        wallet,
        keyDomain,
        authData,
        normalizeS,
        normalizeR,
        sampleClientString,
        randomTransactionHash,
      );
      assert(!isValidSignature, "invalid signature for mismatched signature");
    });

    it("should fail to verify a signature a bad json type", async () => {
      const keyDomain = randomBytes(32).toString("hex");
      const sampleClientObject = {
        type: "webauthn.create",
        challenge: "iBBiiOGt1aSBy1WAuRGxqU7YzRM5oWpMA9g8MKydjPI",
        origin: keyDomain,
        crossOrigin: false,
      };
      const sampleClientString = JSON.stringify(sampleClientObject);
      const authData = toBuffer(ethersResponse.authenticatorData);
      const transactionHash = Buffer.from(sampleClientObject.challenge, "base64url");
      const isValidSignature = await validateSignatureTest(
        wallet,
        keyDomain,
        authData,
        normalizeS,
        normalizeR,
        sampleClientString,
        transactionHash,
      );
      assert(!isValidSignature, "invalid signature for bad type");
    });

    it("should fail to verify a signature a bad origin", async () => {
      const sampleClientObject = {
        type: "webauthn.get",
        challenge: "iBBiiOGt1aSBy1WAuRGxqU7YzRM5oWpMA9g8MKydjPI",
        origin: "http://badorigin.com",
        crossOrigin: false,
      };
      const keyDomain = randomBytes(32).toString("hex");
      const sampleClientString = JSON.stringify(sampleClientObject);
      const authData = toBuffer(ethersResponse.authenticatorData);
      const transactionHash = Buffer.from(sampleClientObject.challenge, "base64url");
      const isValidSignature = await validateSignatureTest(
        wallet,
        keyDomain,
        authData,
        normalizeS,
        normalizeR,
        sampleClientString,
        transactionHash,
      );
      assert(!isValidSignature, "invalid signature for bad origin");
    });
  });
});<|MERGE_RESOLUTION|>--- conflicted
+++ resolved
@@ -397,11 +397,7 @@
   )
 }
 
-<<<<<<< HEAD
-function encodeKeyFromBytes(bytes: [Uint8Array, Uint8Array], domain: string) {
-=======
 export function encodeKeyFromBytes(bytes: [Uint8Array<ArrayBuffer>, Uint8Array<ArrayBuffer>], domain: string) {
->>>>>>> b408afc6
   return encodeKeyFromHex([toHex(bytes[0]), toHex(bytes[1])], domain);
 }
 
