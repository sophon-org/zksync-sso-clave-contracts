import "@matterlabs/hardhat-zksync-node/dist/type-extensions";
import "@matterlabs/hardhat-zksync-verify/dist/src/type-extensions";

import {
  SnapshotRestorer,
  takeSnapshot,
} from "@nomicfoundation/hardhat-network-helpers";
import dotenv from "dotenv";
import { ethers, parseEther, randomBytes } from "ethers";
import { readFileSync } from "fs";
import { promises } from "fs";
import * as hre from "hardhat";
<<<<<<< HEAD
import { AsyncFunc } from "mocha";
=======
>>>>>>> 3e9d966b
import { Address, isHex, toHex } from "viem";
import { ContractFactory, Provider, utils, Wallet } from "zksync-ethers";
import { base64UrlToUint8Array, getPublicKeyBytesFromPasskeySignature, unwrapEC2Signature } from "zksync-sso/utils";

import type {
  AAFactory,
  AccountProxy,
  ERC20,
  ExampleAuthServerPaymaster,
  GuardianRecoveryValidator,
  SessionKeyValidator,
  SsoAccount,
  SsoBeacon,
<<<<<<< HEAD
  WebAuthValidator,
} from "../typechain-types";
=======
  WebAuthValidator } from "../typechain-types";
>>>>>>> 3e9d966b
import {
  AAFactory__factory,
  AccountProxy__factory,
  ERC20__factory,
  ExampleAuthServerPaymaster__factory,
  GuardianRecoveryValidator__factory,
  SessionKeyValidator__factory,
  SsoAccount__factory,
  SsoBeacon__factory,
  TestPaymaster__factory,
<<<<<<< HEAD
  WebAuthValidator__factory,
} from "../typechain-types";
=======
  WebAuthValidator__factory } from "../typechain-types";
>>>>>>> 3e9d966b

export const ethersStaticSalt = new Uint8Array([
  205, 241, 161, 186, 101, 105, 79,
  248, 98, 64, 50, 124, 168, 204,
  200, 71, 214, 169, 195, 118, 199,
  62, 140, 111, 128, 47, 32, 21,
  177, 177, 174, 166,
]);

export class ContractFixtures {
  readonly wallet: Wallet = getWallet(LOCAL_RICH_WALLETS[0].privateKey);

  private _aaFactory: AAFactory;
  async getAaFactory() {
    const beaconAddress = await this.getBeaconAddress();
    if (!this._aaFactory) {
      this._aaFactory = await deployFactory(this.wallet, beaconAddress, ethersStaticSalt);
    }
    return this._aaFactory;
  }

  async getAaFactoryAddress() {
    return (await this.getAaFactory()).getAddress();
  }

  private _sessionKeyModule: SessionKeyValidator;
  async getSessionKeyContract() {
    if (!this._sessionKeyModule) {
      const contract = await create2("SessionKeyValidator", this.wallet, ethersStaticSalt);
      this._sessionKeyModule = SessionKeyValidator__factory.connect(await contract.getAddress(), this.wallet);
    }
    return this._sessionKeyModule;
  }

  async getSessionKeyModuleAddress() {
    return (await this.getSessionKeyContract()).getAddress();
  }

  private _beacon: SsoBeacon;
  async getBeaconContract() {
    if (!this._beacon) {
      const implAddress = await this.getAccountImplAddress();
      const contract = await create2("SsoBeacon", this.wallet, ethersStaticSalt, [implAddress]);
      this._beacon = SsoBeacon__factory.connect(await contract.getAddress(), this.wallet);
    }
    return this._beacon;
  }

  async getBeaconAddress() {
    return (await this.getBeaconContract()).getAddress();
  }

  private _webauthnValidatorModule: WebAuthValidator;
  // does passkey validation via modular interface
  async getWebAuthnVerifierContract() {
    if (!this._webauthnValidatorModule) {
      const contract = await create2("WebAuthValidator", this.wallet, ethersStaticSalt);
      this._webauthnValidatorModule = WebAuthValidator__factory.connect(await contract.getAddress(), this.wallet);
    }
    return this._webauthnValidatorModule;
  }

  async getPasskeyModuleAddress(): Promise<Address> {
    const webAuthnVerifierContract = await this.getWebAuthnVerifierContract();
    const contractAddress = await webAuthnVerifierContract.getAddress();
    return isHex(contractAddress) ? contractAddress : toHex(contractAddress);
  }

  private _guardianRecoveryValidator: GuardianRecoveryValidator;
  async getGuardianRecoveryValidator() {
    if (this._guardianRecoveryValidator === undefined) {
      const webAuthVerifier = await this.getWebAuthnVerifierContract();
      const contract = await create2("GuardianRecoveryValidator", this.wallet, ethersStaticSalt, []);
      const proxyContract = await create2("TransparentProxy", this.wallet, ethersStaticSalt, [
        await contract.getAddress(),
        contract.interface.encodeFunctionData(
          "initialize",
          [await webAuthVerifier.getAddress()],
        )]);
      this._guardianRecoveryValidator = GuardianRecoveryValidator__factory.connect(await proxyContract.getAddress(), this.wallet);
    }
    return this._guardianRecoveryValidator;
  }

  private _accountImplContract: SsoAccount;
  async getAccountImplContract(salt?: ethers.BytesLike) {
    if (!this._accountImplContract) {
      const contract = await create2("SsoAccount", this.wallet, salt ?? ethersStaticSalt);
      this._accountImplContract = SsoAccount__factory.connect(await contract.getAddress(), this.wallet);
    }
    return this._accountImplContract;
  }

  private _accountProxyContract: AccountProxy;
  async getAccountProxyContract() {
    if (!this._accountProxyContract) {
      const contract = await create2("AccountProxy", this.wallet, ethersStaticSalt, [await this.getBeaconAddress()]);
      this._accountProxyContract = AccountProxy__factory.connect(await contract.getAddress(), this.wallet);
    }
    return this._accountProxyContract;
  }

  async getAccountImplAddress(salt?: ethers.BytesLike) {
    return (await this.getAccountImplContract(salt)).getAddress();
  }

  async deployERC20(mintTo: string): Promise<ERC20> {
    const contract = await create2("TestERC20", this.wallet, ethersStaticSalt, [mintTo]);
    return ERC20__factory.connect(await contract.getAddress(), this.wallet);
  }

  async deployTestPaymaster() {
    const contract = await create2("TestPaymaster", this.wallet, ethersStaticSalt);
    return TestPaymaster__factory.connect(await contract.getAddress(), this.wallet);
  }

  async deployExampleAuthServerPaymaster(
    aaFactoryAddress: string,
    sessionKeyValidatorAddress: string,
    guardianRecoveryValidatorAddress: string,
    webAuthValidatorAddress: string,
  ): Promise<ExampleAuthServerPaymaster> {
    const contract = await create2(
      "ExampleAuthServerPaymaster",
      this.wallet,
      ethersStaticSalt,
      [
        aaFactoryAddress,
        sessionKeyValidatorAddress,
        guardianRecoveryValidatorAddress,
        webAuthValidatorAddress,
      ],
    );
    const paymasterAddress = ExampleAuthServerPaymaster__factory.connect(await contract.getAddress(), this.wallet);

    // Fund the paymaster with 1 ETH
    await (
      await this.wallet.sendTransaction({
        to: paymasterAddress,
        value: parseEther("1"),
      })
    ).wait();

    return paymasterAddress;
  }
}

// Load env file
dotenv.config();

export const getProvider = () => {
  const rpcUrl = hre.network.config["url"];
  if (!rpcUrl) throw `⛔️ RPC URL wasn't found in "${hre.network.name}"! Please add a "url" field to the network config in hardhat.config.ts`;

  // Initialize ZKsync Provider
  const provider = new Provider(rpcUrl);

  return provider;
};

export const getProviderL1 = () => {
  const rpcUrl = hre.network.config["ethNetwork"];
  if (!rpcUrl) {
    console.warn(`No ethNetwork URL specified for network ${hre.network.name}`);
  }

  const provider = new ethers.JsonRpcProvider(rpcUrl);
  return provider;
};

export async function deployFactory(wallet: Wallet, beaconAddress: string, salt?: ethers.BytesLike): Promise<AAFactory> {
  const factoryArtifact = JSON.parse(await promises.readFile("artifacts-zk/src/AAFactory.sol/AAFactory.json", "utf8"));
  const proxyAaArtifact = JSON.parse(await promises.readFile("artifacts-zk/src/AccountProxy.sol/AccountProxy.json", "utf8"));

  const deployer = new ContractFactory(factoryArtifact.abi, factoryArtifact.bytecode, wallet, "create2");
  const bytecodeHash = utils.hashBytecode(proxyAaArtifact.bytecode);
  const factoryBytecodeHash = utils.hashBytecode(factoryArtifact.bytecode);
  const factorySalt = ethers.hexlify(salt ?? randomBytes(32));
  const constructorArgs = deployer.interface.encodeDeploy([bytecodeHash, beaconAddress]);
  const standardCreate2Address = utils.create2Address(wallet.address, factoryBytecodeHash, factorySalt, constructorArgs);
  const accountCode = await wallet.provider.getCode(standardCreate2Address);
  if (accountCode != "0x") {
    logInfo(`Factory already exists at ${standardCreate2Address}`);
    return AAFactory__factory.connect(standardCreate2Address, wallet);
  }
  const factory = await deployer.deploy(
    bytecodeHash,
    beaconAddress,
    { customData: { salt: factorySalt, factoryDeps: [proxyAaArtifact.bytecode] } },
  );
  const factoryAddress = await factory.getAddress();

  if (hre.network.config.verifyURL) {
    logInfo(`Requesting contract verification...`);
    logInfo(`src/AAFactory.sol:AAFactory`);
    await verifyContract({
      address: factoryAddress,
      contract: `src/AAFactory.sol:AAFactory`,
      constructorArguments: deployer.interface.encodeDeploy([bytecodeHash, beaconAddress]),
      bytecode: factoryArtifact.bytecode,
    });
  }

  return AAFactory__factory.connect(factoryAddress, wallet);
}

export const getWallet = (privateKey?: string) => {
  if (!privateKey) {
    // Get wallet private key from .env file
    if (!process.env.WALLET_PRIVATE_KEY) throw "Wallet private key wasn't found in .env file!";
  }

  const provider = getProvider();
  const providerL1 = getProviderL1();

  // Initialize zkSync Wallet
  const wallet = new Wallet(privateKey ?? process.env.WALLET_PRIVATE_KEY!, provider, providerL1);

  return wallet;
};

export const verifyEnoughBalance = async (wallet: Wallet, amount: bigint) => {
  // Check if the wallet has enough balance
  const balance = await wallet.getBalance();
  if (balance < amount) throw `Wallet balance is too low! Required ${ethers.formatEther(amount)} ETH, but current ${wallet.address} balance is ${ethers.formatEther(balance)} ETH`;
};

/**
 * @param {string} data.contract The contract's path and name. E.g., "contracts/Greeter.sol:Greeter"
 */
export const verifyContract = async (data: {
  address: string;
  contract: string;
  constructorArguments: string;
  bytecode: string;
}) => {
  const verificationRequestId: number = await hre.run("verify:verify", {
    ...data,
    noCompile: true,
  });
  return verificationRequestId;
};

export const create2 = async (contractName: string, wallet: Wallet, salt: ethers.BytesLike, args?: ReadonlyArray<string>) => {
  salt = ethers.hexlify(salt);
  const contractArtifact = await hre.artifacts.readArtifact(contractName);
  const deployer = new ContractFactory(contractArtifact.abi, contractArtifact.bytecode, wallet, "create2");
  const bytecodeHash = utils.hashBytecode(contractArtifact.bytecode);
  const constructorArgs = deployer.interface.encodeDeploy(args);
  const standardCreate2Address = utils.create2Address(wallet.address, bytecodeHash, salt, args ? constructorArgs : "0x");
  const accountCode = await wallet.provider.getCode(standardCreate2Address);
  if (accountCode != "0x") {
    logInfo(`Contract ${contractName} already exists!`);
    return new ethers.Contract(standardCreate2Address, contractArtifact.abi, wallet);
  }

  const deployingContract = await (args ? deployer.deploy(...args, { customData: { salt } }) : deployer.deploy({ customData: { salt } }));
  const deployedContract = await deployingContract.waitForDeployment();
  const deployedContractAddress = await deployedContract.getAddress();
  logInfo(`"${contractName}" was successfully deployed to ${deployedContractAddress}`);

  if (standardCreate2Address != deployedContractAddress) {
    logWarning("Unexpected Create2 address, perhaps salt is misconfigured?");
    logWarning(`addressFromCreate2: ${standardCreate2Address}`);
    logWarning(`deployedContractAddress: ${deployedContractAddress}`);
  }

  if (hre.network.config.verifyURL) {
    logInfo(`Requesting contract verification...`);
    logInfo(`${contractArtifact.sourceName}:${contractName}`);
    await verifyContract({
      address: deployedContractAddress,
      contract: `${contractArtifact.sourceName}:${contractName}`,
      constructorArguments: constructorArgs,
      bytecode: accountCode,
    });
  }

  return new ethers.Contract(deployedContractAddress, contractArtifact.abi, wallet);
};

export function logInfo(message: string) {
  console.log("\x1b[36m%s\x1b[0m", message);
}

export function logWarning(message: string) {
  console.log("\x1b[33m%s\x1b[0m", message);
}

const masterWallet = ethers.Wallet.fromPhrase("stuff slice staff easily soup parent arm payment cotton trade scatter struggle");

/**
 * Rich wallets can be used for testing purposes.
 * Available on ZKsync In-memory node and docker node.
 */
export const LOCAL_RICH_WALLETS = [
  hre.network.name == "dockerizedNode"
    ? {
        address: masterWallet.address,
        privateKey: masterWallet.privateKey,
      }
    : {
        address: "0xf39Fd6e51aad88F6F4ce6aB8827279cffFb92266",
        privateKey: "0xac0974bec39a17e36ba4a6b4d238ff944bacb478cbed5efcae784d7bf4f2ff80",
      },
  {
    address: "0x36615Cf349d7F6344891B1e7CA7C72883F5dc049",
    privateKey: "0x7726827caac94a7f9e1b160f7ea819f172f7b6f9d2a97f992c38edeab82d4110",
  },
  {
    address: "0xa61464658AfeAf65CccaaFD3a512b69A83B77618",
    privateKey: "0xac1e735be8536c6534bb4f17f06f6afc73b2b5ba84ac2cfb12f7461b20c0bbe3",
  },
  {
    address: "0x0D43eB5B8a47bA8900d84AA36656c92024e9772e",
    privateKey: "0xd293c684d884d56f8d6abd64fc76757d3664904e309a0645baf8522ab6366d9e",
  },
  {
    address: "0xA13c10C0D5bd6f79041B9835c63f91de35A15883",
    privateKey: "0x850683b40d4a740aa6e745f889a6fdc8327be76e122f5aba645a5b02d0248db8",
  },
  {
    address: "0x8002cD98Cfb563492A6fB3E7C8243b7B9Ad4cc92",
    privateKey: "0xf12e28c0eb1ef4ff90478f6805b68d63737b7f33abfa091601140805da450d93",
  },
  {
    address: "0x4F9133D1d3F50011A6859807C837bdCB31Aaab13",
    privateKey: "0xe667e57a9b8aaa6709e51ff7d093f1c5b73b63f9987e4ab4aa9a5c699e024ee8",
  },
  {
    address: "0xbd29A1B981925B94eEc5c4F1125AF02a2Ec4d1cA",
    privateKey: "0x28a574ab2de8a00364d5dd4b07c4f2f574ef7fcc2a86a197f65abaec836d1959",
  },
  {
    address: "0xedB6F5B4aab3dD95C7806Af42881FF12BE7e9daa",
    privateKey: "0x74d8b3a188f7260f67698eb44da07397a298df5427df681ef68c45b34b61f998",
  },
  {
    address: "0xe706e60ab5Dc512C36A4646D719b889F398cbBcB",
    privateKey: "0xbe79721778b48bcc679b78edac0ce48306a8578186ffcb9f2ee455ae6efeace1",
  },
  {
    address: "0xE90E12261CCb0F3F7976Ae611A29e84a6A85f424",
    privateKey: "0x3eb15da85647edd9a1159a4a13b9e7c56877c4eb33f614546d4db06a51868b1c",
  },
];

const convertObjArrayToUint8Array = (objArray: {
  [key: string]: number;
}): Uint8Array => {
  const objEntries = Object.entries(objArray);
  return objEntries.reduce((existingArray, nextKv) => {
    const index = parseInt(nextKv[0]);
    existingArray[index] = nextKv[1];
    return existingArray;
  }, new Uint8Array(objEntries.length));
};

// steps to get the data for this class
// 1. build a transaction in a test (aaTx)
// 2. use this sample signer to get the transaction hash of a realistic transaction
// 3. take that transaction hash to another app, and sign it (as the challenge)
// 4. bring that signed hash back here and have it returned as the signer
export class RecordedResponse {
  constructor(filename: string) {
    // loading directly from the response that was written (verifyAuthenticationResponse)
    const jsonFile = readFileSync(filename, "utf-8");
    const responseData = JSON.parse(jsonFile);
    this.authenticatorData = responseData.response.response.authenticatorData;
    this.clientData = responseData.response.response.clientDataJSON;
    this.b64SignedChallenge = responseData.response.response.signature;
    this.passkeyBytes = convertObjArrayToUint8Array(responseData.authenticator.credentialPublicKey);
    this.expectedOrigin = responseData.expectedOrigin;
    this.credentialId = responseData.authenticator.credentialID;
  }

  getXyPublicKeys() {
    return getPublicKeyBytesFromPasskeySignature(this.passkeyBytes);
  }

  get authDataBuffer() { return base64UrlToUint8Array(this.authenticatorData); }
  get clientDataBuffer() { return base64UrlToUint8Array(this.clientData); }
  get rs() { return unwrapEC2Signature(base64UrlToUint8Array(this.b64SignedChallenge)); }

  // this is the encoded data explaining what authenticator was used (fido, web, etc)
  readonly authenticatorData: string;
  // this is a b64 encoded json object
  readonly clientData: string;
  // signed challange should come from signed transaction hash (challange is the transaction hash)
  readonly b64SignedChallenge: string;
  // This is a binary object formatted by @simplewebauthn that contains the alg type and public key
  readonly passkeyBytes: Uint8Array;
  // the domain linked the passkey that needs to be validated
  readonly expectedOrigin: string;
  // the unique id encoded in the client data
  readonly credentialId: string;
<<<<<<< HEAD
}

const SNAPSHOTS: SnapshotRestorer[] = [];

export function cacheBeforeEach(initializer: AsyncFunc): void {
  let initialized = false;

  beforeEach(async function () {
    if (!initialized) {
      await initializer.call(this);
      SNAPSHOTS.push(await takeSnapshot());
      initialized = true;
    } else {
      const snapshotId = SNAPSHOTS.pop()!;
      await snapshotId.restore();
      SNAPSHOTS.push(await takeSnapshot());
    }
  });

  after(async function () {
    if (initialized) {
      const snapshotId = SNAPSHOTS.pop()!;
      await snapshotId.restore();
    }
  });
=======
>>>>>>> 3e9d966b
}<|MERGE_RESOLUTION|>--- conflicted
+++ resolved
@@ -10,10 +10,7 @@
 import { readFileSync } from "fs";
 import { promises } from "fs";
 import * as hre from "hardhat";
-<<<<<<< HEAD
 import { AsyncFunc } from "mocha";
-=======
->>>>>>> 3e9d966b
 import { Address, isHex, toHex } from "viem";
 import { ContractFactory, Provider, utils, Wallet } from "zksync-ethers";
 import { base64UrlToUint8Array, getPublicKeyBytesFromPasskeySignature, unwrapEC2Signature } from "zksync-sso/utils";
@@ -27,12 +24,7 @@
   SessionKeyValidator,
   SsoAccount,
   SsoBeacon,
-<<<<<<< HEAD
-  WebAuthValidator,
-} from "../typechain-types";
-=======
   WebAuthValidator } from "../typechain-types";
->>>>>>> 3e9d966b
 import {
   AAFactory__factory,
   AccountProxy__factory,
@@ -43,12 +35,7 @@
   SsoAccount__factory,
   SsoBeacon__factory,
   TestPaymaster__factory,
-<<<<<<< HEAD
-  WebAuthValidator__factory,
-} from "../typechain-types";
-=======
   WebAuthValidator__factory } from "../typechain-types";
->>>>>>> 3e9d966b
 
 export const ethersStaticSalt = new Uint8Array([
   205, 241, 161, 186, 101, 105, 79,
@@ -445,7 +432,6 @@
   readonly expectedOrigin: string;
   // the unique id encoded in the client data
   readonly credentialId: string;
-<<<<<<< HEAD
 }
 
 const SNAPSHOTS: SnapshotRestorer[] = [];
@@ -471,6 +457,4 @@
       await snapshotId.restore();
     }
   });
-=======
->>>>>>> 3e9d966b
 }