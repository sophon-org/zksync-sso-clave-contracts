--- conflicted
+++ resolved
@@ -12,8 +12,8 @@
 } from "@nomicfoundation/hardhat-network-helpers";
 import { ContractFactory, Provider, utils, Wallet } from "zksync-ethers";
 import { base64UrlToUint8Array, getPublicKeyBytesFromPasskeySignature, unwrapEC2Signature } from "zksync-sso/utils";
-<<<<<<< HEAD
 import { Address, isHex, toHex } from "viem";
+import { AsyncFunc } from "mocha";
 
 import type {
   AAFactory,
@@ -23,7 +23,8 @@
   SsoAccount,
   WebAuthValidator,
   SsoBeacon,
-  AccountProxy
+  AccountProxy,
+  GuardianRecoveryValidator
 } from "../typechain-types";
 import {
   AAFactory__factory,
@@ -34,14 +35,9 @@
   SsoAccount__factory,
   WebAuthValidator__factory,
   SsoBeacon__factory,
-  TestPaymaster__factory
+  TestPaymaster__factory,
+  GuardianRecoveryValidator__factory
 } from "../typechain-types";
-=======
-
-import { AAFactory, ERC20, ExampleAuthServerPaymaster, SessionKeyValidator, SsoAccount, WebAuthValidator, SsoBeacon, AccountProxy__factory, AccountProxy, GuardianRecoveryValidator, GuardianRecoveryValidator__factory } from "../typechain-types";
-import { AAFactory__factory, ERC20__factory, ExampleAuthServerPaymaster__factory, SessionKeyValidator__factory, SsoAccount__factory, WebAuthValidator__factory, SsoBeacon__factory } from "../typechain-types";
-import { AsyncFunc } from "mocha";
->>>>>>> b408afc6
 
 export const ethersStaticSalt = new Uint8Array([
   205, 241, 161, 186, 101, 105, 79,
@@ -104,12 +100,12 @@
     return this._webauthnValidatorModule;
   }
 
-<<<<<<< HEAD
   async getPasskeyModuleAddress(): Promise<Address> {
     const webAuthnVerifierContract = await this.getWebAuthnVerifierContract();
     const contractAddress = await webAuthnVerifierContract.getAddress()
     return isHex(contractAddress) ? contractAddress : toHex(contractAddress);
-=======
+  }
+
   private _guardianRecoveryValidator: GuardianRecoveryValidator
   async getGuardianRecoveryValidator () {
     if (this._guardianRecoveryValidator === undefined) {
@@ -117,11 +113,6 @@
       this._guardianRecoveryValidator = GuardianRecoveryValidator__factory.connect(await contract.getAddress(), this.wallet);
     }
     return this._guardianRecoveryValidator
-  }
-
-  async getPasskeyModuleAddress() {
-    return (await this.getWebAuthnVerifierContract()).getAddress();
->>>>>>> b408afc6
   }
 
   private _accountImplContract: SsoAccount;
