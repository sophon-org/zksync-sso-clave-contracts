--- conflicted
+++ resolved
@@ -8,10 +8,8 @@
 
 # era-test-node
 era_test_node.log
-<<<<<<< HEAD
 
 package-lock.json
 yarn.lock
-=======
-.cache/
->>>>>>> c9e8db73
+
+.cache/