--- conflicted
+++ resolved
@@ -21,11 +21,7 @@
     },
     authServerUrl: runtimeConfig.public.authServerUrl,
     session: {
-<<<<<<< HEAD
-      feeLimit: parseEther("0.01"),
-=======
       feeLimit: parseEther("0.001"),
->>>>>>> 8c3e1d9d
       contractCalls: [{
         address: runtimeConfig.public.contracts.nft as Hash,
         function: "mint(address)",
