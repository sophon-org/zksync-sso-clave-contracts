--- conflicted
+++ resolved
@@ -20,11 +20,7 @@
   string constant IOS_ClIENT_DATA_SUFFIX = '","origin":"https://getclave.io"}';
   string constant ANDROID_ClIENT_DATA_SUFFIX =
     '","origin":"android:apk-key-hash:-sYXRdwJA3hvue3mKpYrOZ9zSPC7b4mbgzJmdZEDO5w","androidPackageName":"com.clave.mobile"}';
-<<<<<<< HEAD
-  // hash of 'https://getclave.io' + (BE, BS, UP, UV) flags set + unincremented sign counter
-=======
   // hash of 'https://getclave.io' + (BE, BS, UP, UV) flags set + un-incremented sign counter
->>>>>>> 424e971f
   bytes constant AUTHENTICATOR_DATA = hex"175faf8504c2cdd7c01778a8b0efd4874ecb3aefd7ebb7079a941f7be8897d411d00000000";
   // user presence and user verification flags
   bytes1 constant AUTH_DATA_MASK = 0x05;
@@ -71,36 +67,6 @@
     }
 
     bytes32 message = _createMessage(AUTHENTICATOR_DATA, clientData);
-<<<<<<< HEAD
-
-    valid = callVerifier(P256_VERIFIER, message, rs, pubKey);
-  }
-
-  function _validateFatSignature(
-    bytes32 challenge,
-    bytes calldata fatSignature,
-    bytes32[2] calldata pubKey
-  ) private view returns (bool valid) {
-    (bytes memory authenticatorData, string memory clientDataSuffix, bytes32[2] memory rs) = _decodeFatSignature(
-      fatSignature
-    );
-
-    // malleability check
-    if (rs[1] > lowSmax) {
-      return false;
-    }
-
-    // check if the flags are set
-    if (authenticatorData[32] & AUTH_DATA_MASK != AUTH_DATA_MASK) {
-      return false;
-    }
-
-    bytes memory challengeBase64 = bytes(Base64.encodeURL(bytes.concat(challenge)));
-    bytes memory clientData = bytes.concat(bytes(ClIENT_DATA_PREFIX), challengeBase64, bytes(clientDataSuffix));
-
-    bytes32 message = _createMessage(authenticatorData, clientData);
-
-=======
 
     valid = callVerifier(P256_VERIFIER, message, rs, pubKey);
   }
@@ -132,94 +98,6 @@
     valid = callVerifier(P256_VERIFIER, message, rs, pubKey);
   }
 
-  function webAuthVerify(
-    bytes32 transactionHash,
-    bytes calldata fatSignature,
-    bytes32[2] calldata pubKey
-  ) external view returns (bool valid) {
-    (bytes memory authenticatorData, string memory clientDataJSON, bytes32[2] memory rs) = _decodeFatSignature(
-      fatSignature
-    );
-
-    console.log("authenticatorData");
-    console.logBytes(authenticatorData);
-    console.log("clientDataJSON");
-    console.logString(clientDataJSON);
-    // malleability check
-    if (rs[1] > lowSmax) {
-      console.log("malleability check failed");
-      // return false; // XXX FIXME REMOVED WHILE TESTING DO NOT SHIP
-    }
-
-    // check if the flags are set
-    if (authenticatorData[32] & AUTH_DATA_MASK != AUTH_DATA_MASK) {
-      console.log("auth data mask failed");
-      // return false; // XXX FIXME REMOVED WHILE TESTING DO NOT SHIP
-    }
-
-    // parse out the important fields (type, challenge, and origin): https://goo.gl/yabPex
-    // TODO: test if the parse fails for more than 10 elements, otherwise can have a malicious header
-    (uint returnValue, JsmnSolLib.Token[] memory tokens, uint actualNum) = JsmnSolLib.parse(clientDataJSON, 20);
-    if (returnValue != 0) {
-      console.log("failed to parse json");
-      console.logUint(returnValue);
-      return false;
-    }
-
-    // look for fields by name, then compare to expected values
-    bool validChallenge = false;
-    bool validType = false;
-    for (uint256 index = 1; index < actualNum; index++) {
-      JsmnSolLib.Token memory t = tokens[index];
-      if (t.jsmnType == JsmnSolLib.JsmnType.STRING) {
-        string memory keyOrValue = JsmnSolLib.getBytes(clientDataJSON, t.start, t.end);
-        if (Strings.equal(keyOrValue, "challenge")) {
-          JsmnSolLib.Token memory nextT = tokens[index + 1];
-          string memory challengeValue = JsmnSolLib.getBytes(clientDataJSON, nextT.start, nextT.end);
-          // this should only be set once, otherwise this is an error
-          if (validChallenge) {
-            console.log("duplicate challenge, bad json!");
-            return false;
-          }
-          // this is the key part to ensure the signature is for the provided transaction
-          bytes memory challengeDataArray = Base64.decode(challengeValue);
-          if (challengeDataArray.length != 32) {
-            // wrong hash size
-            console.log("invalid hash data length in json challenge field");
-            return false;
-          }
-          bytes32 challengeData = abi.decode(challengeDataArray, (bytes32));
-
-          validChallenge = challengeData == transactionHash;
-          console.log("validChallenge");
-          console.logBool(validChallenge);
-        } else if (Strings.equal(keyOrValue, "type")) {
-          string memory keyOrValue = JsmnSolLib.getBytes(clientDataJSON, t.start, t.end);
-          JsmnSolLib.Token memory nextT = tokens[index + 1];
-          string memory typeValue = JsmnSolLib.getBytes(clientDataJSON, nextT.start, nextT.end);
-          // this should only be set once, otherwise this is an error
-          if (validType) {
-            console.log("duplicate type field, bad json");
-            return false;
-          }
-          validType = Strings.equal("webauthn.get", typeValue);
-          console.log("valid type");
-          console.logBool(validType);
-        }
-        // TODO: provide & check 'origin' and/or 'cross-origin' keys as part of signature
-      }
-    }
-
-    if (!validChallenge || !validType) {
-      console.log("invalid challenge or type");
-      return false;
-    }
-
-    bytes32 message = _createMessage(authenticatorData, bytes(clientDataJSON));
->>>>>>> 424e971f
-    valid = callVerifier(P256_VERIFIER, message, rs, pubKey);
-  }
-
   function rawVerify(
     bytes32 message,
     bytes32[2] calldata rs,
@@ -231,22 +109,14 @@
   function _createMessage(
     bytes memory authenticatorData,
     bytes memory clientData
-<<<<<<< HEAD
   ) internal pure returns (bytes32 message) {
-=======
-  ) private pure returns (bytes32 message) {
->>>>>>> 424e971f
     bytes32 clientDataHash = sha256(clientData);
     message = sha256(bytes.concat(authenticatorData, clientDataHash));
   }
 
   function _decodeFatSignature(
     bytes memory fatSignature
-<<<<<<< HEAD
   ) internal pure returns (bytes memory authenticatorData, string memory clientDataSuffix, bytes32[2] memory rs) {
-=======
-  ) private pure returns (bytes memory authenticatorData, string memory clientDataSuffix, bytes32[2] memory rs) {
->>>>>>> 424e971f
     (authenticatorData, clientDataSuffix, rs) = abi.decode(fatSignature, (bytes, string, bytes32[2]));
   }
 }