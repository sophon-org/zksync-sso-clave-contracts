// SPDX-License-Identifier: MIT
pragma solidity ^0.8.23;

import "../interfaces/IERC7579Module.sol";
import { EnumerableSet } from "@openzeppelin/contracts/utils/structs/EnumerableSet.sol";
import { IERC165 } from "@openzeppelin/contracts/utils/introspection/IERC165.sol";

import { IModule } from "../interfaces/IModule.sol";
import { IValidationHook } from "../interfaces/IHook.sol";
import { IModuleValidator } from "../interfaces/IModuleValidator.sol";

import { Transaction } from "@matterlabs/zksync-contracts/l2/system-contracts/libraries/TransactionHelper.sol";
import { IHook } from "../interfaces/IERC7579Module.sol";
import { ECDSA } from "@openzeppelin/contracts/utils/cryptography/ECDSA.sol";

import { IHookManager } from "../interfaces/IHookManager.sol";
import { IValidatorManager } from "../interfaces/IValidatorManager.sol";

library SessionLib {
  using SessionLib for SessionLib.Constraint;
  using SessionLib for SessionLib.UsageLimit;

  // We do not permit session keys to be reused to open multiple sessions
  // (after one expires or is closed, e.g.).
  // For each session key, its session status can only be changed
  // from NotInitialized to Active, and from Active to Closed.
  enum Status {
    NotInitialized,
    Active,
    Closed
  }

  // This struct is used to track usage information for each session.
  // Along with `status`, this is considered the session state.
  // While everything else is considered the session spec, and is stored offchain.
  // Storage layout of this struct is weird to conform to ERC-7562 storage access restrictions during validation.
  // Each innermost mapping is always mapping(address account => ...).
  struct SessionStorage {
    mapping(address => Status) status;
    UsageTracker fee;
    // (target) => transfer value tracker
    mapping(address => UsageTracker) transferValue;
    // (target, selector) => call value tracker
    mapping(address => mapping(bytes4 => UsageTracker)) callValue;
    // (target, selector, index) => call parameter tracker
    // index is the constraint index in callPolicy, not the parameter index
    mapping(address => mapping(bytes4 => mapping(uint256 => UsageTracker))) params;
  }

<<<<<<< HEAD
=======
  // This is the main struct that holds information about all sessions and their state.
  // This struct has weird layout because of the AA storage access restrictions for validation.
  // Innermost mappings are all mapping(address account => ...) because of this.
  struct SessionStorage {
    // (target, selector) => call policy
    mapping(address => mapping(bytes4 => mapping(address => CallPolicy))) callPolicy;
    // (target) => transfer policy. Used for calls with calldata.length < 4.
    mapping(address => mapping(address => TransferPolicy)) transferPolicy;
    mapping(address => Status) status;
    // Timestamp after which session is considered expired
    mapping(address => uint256) expiresAt;
    // Tracks gasLimit * maxFeePerGas of each transaction
    mapping(address => UsageLimit) feeLimit;
    UsageTrackers trackers;
    // These 2 mappings are only used in getters / view functions, not used during validation.
    mapping(address => CallTarget[]) callTargets;
    mapping(address => address[]) transferTargets;
  }

  struct CallPolicy {
    // this flag is needed, as otherwise, an empty CallPolicy (default mapping entry)
    // would mean no constraints
    bool isAllowed;
    uint256 maxValuePerUse;
    UsageLimit valueLimit;
    // We restrain from using a dynamic array here, as it would mean further
    // complications for the storage layout due to the AA storage access restrictions.
    uint256 totalConstraints;
    Constraint[MAX_CONSTRAINTS] constraints;
  }

  // For transfers, i.e. calls without a selector
  struct TransferPolicy {
    bool isAllowed;
    uint256 maxValuePerUse;
    UsageLimit valueLimit;
  }

>>>>>>> b318f957
  struct Constraint {
    Condition condition;
    uint64 index;
    bytes32 refValue;
    UsageLimit limit;
  }

  struct UsageTracker {
    // Used for LimitType.Lifetime
    mapping(address => uint256) lifetimeUsage;
    // Used for LimitType.Allowance
    // period => used that period
    mapping(uint256 => mapping(address => uint256)) allowanceUsage;
  }

  struct UsageLimit {
    LimitType limitType;
    uint256 limit; // ignored if limitType == Unlimited
    uint256 period; // ignored if limitType != Allowance
  }

  enum LimitType {
    Unlimited,
    Lifetime,
    Allowance
  }

  enum Condition {
    Unconstrained,
    Equal,
    Greater,
    Less,
    GreaterOrEqual,
    LessOrEqual,
    NotEqual
  }

  struct SessionSpec {
    address signer;
    uint256 expiresAt;
    UsageLimit feeLimit;
    CallSpec[] callPolicies;
    TransferSpec[] transferPolicies;
  }

  struct CallSpec {
    address target;
    bytes4 selector;
    uint256 maxValuePerUse;
    UsageLimit valueLimit;
    Constraint[] constraints;
    // add max data length restriction?
    // add max number of calls restriction?
  }

  struct TransferSpec {
    address target;
    uint256 maxValuePerUse;
    UsageLimit valueLimit;
  }

  struct LimitState {
    // this might also be limited by a constraint or `maxValuePerUse`,
    // which is not reflected here
    uint256 remaining;
    address target;
    // ignored for transfer value
    bytes4 selector;
    // ignored for transfer and call value
    uint256 index;
  }

  // Info about remaining session limits and its status
  struct SessionState {
    Status status;
    uint256 fee;
    LimitState[] transferValue;
    LimitState[] callValue;
    LimitState[] callParams;
  }

  function checkAndUpdate(UsageLimit memory limit, UsageTracker storage tracker, uint256 value) internal {
    if (limit.limitType == LimitType.Lifetime) {
      require(tracker.lifetimeUsage[msg.sender] + value <= limit.limit, "Lifetime limit exceeded");
      tracker.lifetimeUsage[msg.sender] += value;
    }
    // TODO: uncomment when it's possible to check timestamps during validation
    // if (limit.limitType == LimitType.Allowance) {
    //   uint256 period = block.timestamp / limit.period;
    //   require(tracker.allowanceUsage[period] + value <= limit.limit);
    //   tracker.allowanceUsage[period] += value;
    // }
  }

  function checkAndUpdate(Constraint memory constraint, UsageTracker storage tracker, bytes calldata data) internal {
    uint256 index = 4 + constraint.index * 32;
    bytes32 param = bytes32(data[index:index + 32]);
    Condition condition = constraint.condition;
    bytes32 refValue = constraint.refValue;

    if (condition == Condition.Equal) {
      require(param == refValue, "EQUAL constraint not met");
    } else if (condition == Condition.Greater) {
      require(param > refValue, "GREATER constraint not met");
    } else if (condition == Condition.Less) {
      require(param < refValue, "LESS constraint not met");
    } else if (condition == Condition.GreaterOrEqual) {
      require(param >= refValue, "GREATER_OR_EQUAL constraint not met");
    } else if (condition == Condition.LessOrEqual) {
      require(param <= refValue, "LESS_OR_EQUAL constraint not met");
    } else if (condition == Condition.NotEqual) {
      require(param != refValue, "NOT_EQUAL constraint not met");
    }

    constraint.limit.checkAndUpdate(tracker, uint256(param));
  }

  function validate(SessionStorage storage state, Transaction calldata transaction, SessionSpec memory spec) internal {
    require(state.status[msg.sender] == Status.Active, "Session is not active");

    // TODO uncomment when it's possible to check timestamps during validation
<<<<<<< HEAD
    // require(block.timestamp <= state.expiry);
=======
    // require(block.timestamp <= session.expiresAt);
>>>>>>> b318f957

    // TODO: update fee allowance with the gasleft/refund at the end of execution
    uint256 fee = transaction.maxFeePerGas * transaction.gasLimit;
    spec.feeLimit.checkAndUpdate(state.fee, fee);

    address target = address(uint160(transaction.to));

    if (transaction.data.length >= 4) {
      bytes4 selector = bytes4(transaction.data[:4]);
      CallSpec memory callPolicy;
      bool found = false;

      for (uint256 i = 0; i < spec.callPolicies.length; i++) {
        if (spec.callPolicies[i].target == target && spec.callPolicies[i].selector == selector) {
          callPolicy = spec.callPolicies[i];
          found = true;
          break;
        }
      }

      require(found, "Call not allowed");
      require(transaction.value <= callPolicy.maxValuePerUse, "Value exceeds limit");
      callPolicy.valueLimit.checkAndUpdate(state.callValue[target][selector], transaction.value);

      for (uint256 i = 0; i < callPolicy.constraints.length; i++) {
        callPolicy.constraints[i].checkAndUpdate(state.params[target][selector][i], transaction.data);
      }
    } else {
<<<<<<< HEAD
      TransferSpec memory transferPolicy;
      bool found = false;

      for (uint256 i = 0; i < spec.transferPolicies.length; i++) {
        if (spec.transferPolicies[i].target == target) {
          transferPolicy = spec.transferPolicies[i];
          found = true;
          break;
        }
=======
      TransferPolicy storage transferPolicy = session.transferPolicy[target][msg.sender];
      require(transferPolicy.isAllowed, "Transfer not allowed");
      require(transaction.value <= transferPolicy.maxValuePerUse, "Value exceeds limit");
      transferPolicy.valueLimit.checkAndUpdate(session.trackers.transferValue[target], transaction.value);
    }
  }

  function fill(SessionStorage storage session, SessionSpec memory newSession, address account) internal {
    session.status[account] = Status.Active;
    session.expiresAt[account] = newSession.expiresAt;
    session.feeLimit[account] = newSession.feeLimit;
    for (uint256 i = 0; i < newSession.callPolicies.length; i++) {
      CallSpec memory newPolicy = newSession.callPolicies[i];
      session.callTargets[account].push(CallTarget({ target: newPolicy.target, selector: newPolicy.selector }));
      CallPolicy storage callPolicy = session.callPolicy[newPolicy.target][newPolicy.selector][account];
      callPolicy.isAllowed = true;
      callPolicy.maxValuePerUse = newPolicy.maxValuePerUse;
      callPolicy.valueLimit = newPolicy.valueLimit;
      require(newPolicy.constraints.length <= MAX_CONSTRAINTS, "Too many constraints");
      callPolicy.totalConstraints = newPolicy.constraints.length;
      for (uint256 j = 0; j < newPolicy.constraints.length; j++) {
        callPolicy.constraints[j] = newPolicy.constraints[j];
>>>>>>> b318f957
      }

      require(found, "Transfer not allowed");
      require(transaction.value <= transferPolicy.maxValuePerUse, "Value exceeds limit");
      transferPolicy.valueLimit.checkAndUpdate(state.transferValue[target], transaction.value);
    }
<<<<<<< HEAD
=======
    return
      SessionSpec({
        // Signer addresses are not stored in SessionStorage,
        // and are filled in later in the `sessionSpec()` getter.
        signer: address(0),
        expiresAt: session.expiresAt[account],
        feeLimit: session.feeLimit[account],
        callPolicies: callPolicies,
        transferPolicies: transferPolicies
      });
>>>>>>> b318f957
  }

  function remainingLimit(
    UsageLimit memory limit,
    UsageTracker storage tracker,
    address account
  ) internal view returns (uint256) {
    if (limit.limitType == LimitType.Unlimited) {
      // this might be still limited by `maxValuePerUse` or a constraint
      return type(uint256).max;
    }
    if (limit.limitType == LimitType.Lifetime) {
      return limit.limit - tracker.lifetimeUsage[account];
    }
    if (limit.limitType == LimitType.Allowance) {
      uint256 period = block.timestamp / limit.period;
      return limit.limit - tracker.allowanceUsage[period][account];
    }
  }

  function getState(
    SessionStorage storage session,
    address account,
    SessionSpec calldata spec
  ) internal view returns (SessionState memory) {
    uint256 totalConstraints = 0;
    for (uint256 i = 0; i < spec.callPolicies.length; i++) {
      totalConstraints += spec.callPolicies[i].constraints.length;
    }

    LimitState[] memory transferValue = new LimitState[](spec.transferPolicies.length);
    LimitState[] memory callValue = new LimitState[](spec.callPolicies.length);
    LimitState[] memory callParams = new LimitState[](totalConstraints); // there will be empty ones at the end
    uint256 paramLimitIndex = 0;

    for (uint256 i = 0; i < transferValue.length; i++) {
      TransferSpec memory transferSpec = spec.transferPolicies[i];
      transferValue[i] = LimitState({
        remaining: remainingLimit(transferSpec.valueLimit, session.transferValue[transferSpec.target], account),
        target: spec.transferPolicies[i].target,
        selector: bytes4(0),
        index: 0
      });
    }

    for (uint256 i = 0; i < callValue.length; i++) {
      CallSpec memory callSpec = spec.callPolicies[i];
      callValue[i] = LimitState({
        remaining: remainingLimit(callSpec.valueLimit, session.callValue[callSpec.target][callSpec.selector], account),
        target: callSpec.target,
        selector: callSpec.selector,
        index: 0
      });

      for (uint256 j = 0; j < callSpec.constraints.length; j++) {
        if (callSpec.constraints[j].limit.limitType != LimitType.Unlimited) {
          callParams[paramLimitIndex++] = LimitState({
            remaining: remainingLimit(
              callSpec.constraints[j].limit,
              session.params[callSpec.target][callSpec.selector][j],
              account
            ),
            target: callSpec.target,
            selector: callSpec.selector,
            index: callSpec.constraints[j].index
          });
        }
      }
    }

    // shrink array to actual size
    assembly {
      mstore(callParams, paramLimitIndex)
    }

    return
      SessionState({
        status: session.status[account],
        fee: remainingLimit(spec.feeLimit, session.fee, account),
        transferValue: transferValue,
        callValue: callValue,
        callParams: callParams
      });
  }
}

contract SessionKeyValidator is IHook, IValidationHook, IModuleValidator, IModule {
  using SessionLib for SessionLib.SessionStorage;
  using EnumerableSet for EnumerableSet.Bytes32Set;

  event SessionCreated(address indexed account, bytes32 indexed sessionHash, SessionLib.SessionSpec sessionSpec);
  event SessionRevoked(address indexed account, bytes32 indexed sessionHash);

  bytes4 constant EIP1271_SUCCESS_RETURN_VALUE = 0x1626ba7e;

  // account => hashes of session specs
  // Can be used to revoke all session keys in case offchain storage is not available.
  // TODO: Is emitting an event sufficient instead?
  // mapping(address => EnumerableSet.Bytes32Set) private sessionHashes;
  mapping(address => uint256) private sessionCounter;
  // session hash => session state
  mapping(bytes32 => SessionLib.SessionStorage) private sessions;

  function sessionState(
    address account,
    SessionLib.SessionSpec calldata spec
  ) external view returns (SessionLib.SessionState memory) {
    return sessions[keccak256(abi.encode(spec))].getState(account, spec);
  }

  function sessionStatus(address account, bytes32 sessionHash) external view returns (SessionLib.Status) {
    return sessions[sessionHash].status[account];
  }

  function handleValidation(bytes32 signedHash, bytes memory signature) external view returns (bool) {
    // this only validates that the session key is linked to the account, not the transaction against the session spec
    return isValidSignature(signedHash, signature) == EIP1271_SUCCESS_RETURN_VALUE;
  }

  function addValidationKey(bytes memory sessionData) external returns (bool) {
    if (sessionData.length == 0) {
      return false;
    }
    SessionLib.SessionSpec memory sessionSpec = abi.decode(sessionData, (SessionLib.SessionSpec));
    createSession(sessionSpec);
    return true;
  }

  function createSession(SessionLib.SessionSpec memory sessionSpec) public {
    bytes32 sessionHash = keccak256(abi.encode(sessionSpec));
    require(_isInitialized(msg.sender), "Account not initialized");
    require(sessionSpec.signer != address(0), "Invalid signer");
    require(sessions[sessionHash].status[msg.sender] == SessionLib.Status.NotInitialized, "Session already exists");
    require(sessionSpec.feeLimit.limitType != SessionLib.LimitType.Unlimited, "Unlimited fee allowance is not safe");
    // sessionHashes[msg.sender].add(sessionHash);
    sessionCounter[msg.sender]++;
    sessions[sessionHash].status[msg.sender] = SessionLib.Status.Active;
    emit SessionCreated(msg.sender, sessionHash, sessionSpec);
  }

  function init(bytes calldata data) external {
    // to prevent recursion, since addHook also calls init
    if (!_isInitialized(msg.sender)) {
      IValidatorManager(msg.sender).addModuleValidator(address(this), data);
      IHookManager(msg.sender).addHook(abi.encodePacked(address(this)), true);
    }
  }

  function onInstall(bytes calldata data) external override {
    // TODO
  }

  function onUninstall(bytes calldata) external override {
    // TODO
    _uninstall();
  }

  function disable() external {
    if (_isInitialized(msg.sender)) {
      _uninstall();
      IValidatorManager(msg.sender).removeModuleValidator(address(this));
      IHookManager(msg.sender).removeHook(address(this), true);
    }
  }

  function _uninstall() internal {
    // Here we have to revoke all keys, so that if the module
    // is installed again later, there will be no active sessions from the past.
    // Problem: if there are too many keys, this will run out of gas.
    // Solution: before uninstalling, require that all keys are revoked manually.
    // require(sessionHashes[msg.sender].length() == 0, "Revoke all keys first");
    require(sessionCounter[msg.sender] == 0, "Revoke all keys first");
  }

  function supportsInterface(bytes4 interfaceId) external pure override returns (bool) {
    return
      interfaceId != 0xffffffff &&
      (interfaceId == type(IERC165).interfaceId ||
        interfaceId == type(IValidationHook).interfaceId ||
        interfaceId == type(IModuleValidator).interfaceId ||
        interfaceId == type(IModule).interfaceId);
  }

  // TODO: make the session owner able revoke its own key, in case it was leaked, to prevent further misuse?
  function revokeKey(bytes32 sessionHash) public {
    require(sessions[sessionHash].status[msg.sender] == SessionLib.Status.Active, "Nothing to revoke");
    sessions[sessionHash].status[msg.sender] = SessionLib.Status.Closed;
    // sessionHashes[msg.sender].remove(sessionHash);
    sessionCounter[msg.sender]--;
    emit SessionRevoked(msg.sender, sessionHash);
  }

  function revokeKeys(bytes32[] calldata sessionHashes) external {
    for (uint256 i = 0; i < sessionHashes.length; i++) {
      revokeKey(sessionHashes[i]);
    }
  }

  /*
   * If there are any spend limits configured
   * @param smartAccount The smart account to check
   * @return true if spend limits are configured initialized, false otherwise
   */
  function isInitialized(address smartAccount) external view returns (bool) {
    return _isInitialized(smartAccount);
  }

  function _isInitialized(address smartAccount) internal view returns (bool) {
    return IHookManager(smartAccount).isHook(address(this));
    // && IValidatorManager(smartAccount).isModuleValidator(address(this));
  }

  /*
   * Currently doing 1271 validation, but might update the interface to match the zksync account validation
   */
  function isValidSignature(bytes32 hash, bytes memory signature) public view returns (bytes4 magic) {
    magic = EIP1271_SUCCESS_RETURN_VALUE;
    // TODO: Does this method have to work standalone? If not, validationHook is sufficient for validation.
  }

  function validationHook(bytes32 signedHash, Transaction calldata transaction, bytes calldata hookData) external {
    (bytes memory signature, address validator, ) = abi.decode(transaction.signature, (bytes, address, bytes[]));
    if (validator != address(this)) {
      // This transaction is not meant to be validated by this module
      return;
    }
    SessionLib.SessionSpec memory spec = abi.decode(hookData, (SessionLib.SessionSpec));
    (address recoveredAddress, ) = ECDSA.tryRecover(signedHash, signature);
    require(recoveredAddress == spec.signer, "Invalid signer");
    bytes32 sessionHash = keccak256(abi.encode(spec));
    sessions[sessionHash].validate(transaction, spec);
  }

  /**
   * The name of the module
   * @return name The name of the module
   */
  function name() external pure returns (string memory) {
    return "SessionKeyValidator";
  }

  /**
   * Currently in dev
   * @return version The version of the module
   */
  function version() external pure returns (string memory) {
    return "0.0.0";
  }

  /*
   * Does validation and hooks transaction depending on the key
   * @param typeID The type ID to check
   * @return true if the module is of the given type, false otherwise
   */
  function isModuleType(uint256 typeID) external pure override returns (bool) {
    return typeID == MODULE_TYPE_VALIDATOR;
  }

  /*
   * Look at the transaction data to parse out what needs to be done
   */
  function preCheck(
    address msgSender,
    uint256 msgValue,
    bytes calldata msgData
  ) external returns (bytes memory hookData) {}

  /*
   * Validate data from the pre-check hook after the transaction is executed
   */
  function postCheck(bytes calldata hookData) external {}
}<|MERGE_RESOLUTION|>--- conflicted
+++ resolved
@@ -47,47 +47,6 @@
     mapping(address => mapping(bytes4 => mapping(uint256 => UsageTracker))) params;
   }
 
-<<<<<<< HEAD
-=======
-  // This is the main struct that holds information about all sessions and their state.
-  // This struct has weird layout because of the AA storage access restrictions for validation.
-  // Innermost mappings are all mapping(address account => ...) because of this.
-  struct SessionStorage {
-    // (target, selector) => call policy
-    mapping(address => mapping(bytes4 => mapping(address => CallPolicy))) callPolicy;
-    // (target) => transfer policy. Used for calls with calldata.length < 4.
-    mapping(address => mapping(address => TransferPolicy)) transferPolicy;
-    mapping(address => Status) status;
-    // Timestamp after which session is considered expired
-    mapping(address => uint256) expiresAt;
-    // Tracks gasLimit * maxFeePerGas of each transaction
-    mapping(address => UsageLimit) feeLimit;
-    UsageTrackers trackers;
-    // These 2 mappings are only used in getters / view functions, not used during validation.
-    mapping(address => CallTarget[]) callTargets;
-    mapping(address => address[]) transferTargets;
-  }
-
-  struct CallPolicy {
-    // this flag is needed, as otherwise, an empty CallPolicy (default mapping entry)
-    // would mean no constraints
-    bool isAllowed;
-    uint256 maxValuePerUse;
-    UsageLimit valueLimit;
-    // We restrain from using a dynamic array here, as it would mean further
-    // complications for the storage layout due to the AA storage access restrictions.
-    uint256 totalConstraints;
-    Constraint[MAX_CONSTRAINTS] constraints;
-  }
-
-  // For transfers, i.e. calls without a selector
-  struct TransferPolicy {
-    bool isAllowed;
-    uint256 maxValuePerUse;
-    UsageLimit valueLimit;
-  }
-
->>>>>>> b318f957
   struct Constraint {
     Condition condition;
     uint64 index;
@@ -163,7 +122,7 @@
   // Info about remaining session limits and its status
   struct SessionState {
     Status status;
-    uint256 fee;
+    uint256 feesRemaining;
     LimitState[] transferValue;
     LimitState[] callValue;
     LimitState[] callParams;
@@ -209,11 +168,7 @@
     require(state.status[msg.sender] == Status.Active, "Session is not active");
 
     // TODO uncomment when it's possible to check timestamps during validation
-<<<<<<< HEAD
-    // require(block.timestamp <= state.expiry);
-=======
     // require(block.timestamp <= session.expiresAt);
->>>>>>> b318f957
 
     // TODO: update fee allowance with the gasleft/refund at the end of execution
     uint256 fee = transaction.maxFeePerGas * transaction.gasLimit;
@@ -242,7 +197,6 @@
         callPolicy.constraints[i].checkAndUpdate(state.params[target][selector][i], transaction.data);
       }
     } else {
-<<<<<<< HEAD
       TransferSpec memory transferPolicy;
       bool found = false;
 
@@ -252,49 +206,12 @@
           found = true;
           break;
         }
-=======
-      TransferPolicy storage transferPolicy = session.transferPolicy[target][msg.sender];
-      require(transferPolicy.isAllowed, "Transfer not allowed");
-      require(transaction.value <= transferPolicy.maxValuePerUse, "Value exceeds limit");
-      transferPolicy.valueLimit.checkAndUpdate(session.trackers.transferValue[target], transaction.value);
-    }
-  }
-
-  function fill(SessionStorage storage session, SessionSpec memory newSession, address account) internal {
-    session.status[account] = Status.Active;
-    session.expiresAt[account] = newSession.expiresAt;
-    session.feeLimit[account] = newSession.feeLimit;
-    for (uint256 i = 0; i < newSession.callPolicies.length; i++) {
-      CallSpec memory newPolicy = newSession.callPolicies[i];
-      session.callTargets[account].push(CallTarget({ target: newPolicy.target, selector: newPolicy.selector }));
-      CallPolicy storage callPolicy = session.callPolicy[newPolicy.target][newPolicy.selector][account];
-      callPolicy.isAllowed = true;
-      callPolicy.maxValuePerUse = newPolicy.maxValuePerUse;
-      callPolicy.valueLimit = newPolicy.valueLimit;
-      require(newPolicy.constraints.length <= MAX_CONSTRAINTS, "Too many constraints");
-      callPolicy.totalConstraints = newPolicy.constraints.length;
-      for (uint256 j = 0; j < newPolicy.constraints.length; j++) {
-        callPolicy.constraints[j] = newPolicy.constraints[j];
->>>>>>> b318f957
       }
 
       require(found, "Transfer not allowed");
       require(transaction.value <= transferPolicy.maxValuePerUse, "Value exceeds limit");
       transferPolicy.valueLimit.checkAndUpdate(state.transferValue[target], transaction.value);
     }
-<<<<<<< HEAD
-=======
-    return
-      SessionSpec({
-        // Signer addresses are not stored in SessionStorage,
-        // and are filled in later in the `sessionSpec()` getter.
-        signer: address(0),
-        expiresAt: session.expiresAt[account],
-        feeLimit: session.feeLimit[account],
-        callPolicies: callPolicies,
-        transferPolicies: transferPolicies
-      });
->>>>>>> b318f957
   }
 
   function remainingLimit(
@@ -310,6 +227,7 @@
       return limit.limit - tracker.lifetimeUsage[account];
     }
     if (limit.limitType == LimitType.Allowance) {
+      // this is not used during validation, so it's fine to use block.timestamp
       uint256 period = block.timestamp / limit.period;
       return limit.limit - tracker.allowanceUsage[period][account];
     }
@@ -373,7 +291,7 @@
     return
       SessionState({
         status: session.status[account],
-        fee: remainingLimit(spec.feeLimit, session.fee, account),
+        feesRemaining: remainingLimit(spec.feeLimit, session.fee, account),
         transferValue: transferValue,
         callValue: callValue,
         callParams: callParams
