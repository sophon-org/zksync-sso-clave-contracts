// SPDX-License-Identifier: GPL-3.0
pragma solidity ^0.8.24;

import { SignatureDecoder } from "../libraries/SignatureDecoder.sol";
import { BytesLinkedList } from "../libraries/LinkedList.sol";
import { OwnerManager } from "../managers/OwnerManager.sol";
import { ValidatorManager } from "../managers/ValidatorManager.sol";

import { IK1Validator, IR1Validator } from "../interfaces/IValidator.sol";
<<<<<<< HEAD
import { IModuleValidator } from "../interfaces/IModuleValidator.sol";
=======
>>>>>>> 424e971f

import "hardhat/console.sol";

/**
 * @title ValidationHandler
 * @notice Contract which calls validators for signature validation
 * @author https://getclave.io
 */
abstract contract ValidationHandler is OwnerManager, ValidatorManager {
  function _handleValidation(
    address validator,
<<<<<<< HEAD
    bytes32 signedHash, // keccack hash
=======
    bytes32 signedHash, // keccak hash
>>>>>>> 424e971f
    bytes memory signature
  ) internal view returns (bool) {
    if (_r1IsValidator(validator)) {
      mapping(bytes => bytes) storage owners = OwnerManager._r1OwnersLinkedList();
      bytes memory cursor = owners[BytesLinkedList.SENTINEL_BYTES];
      while (cursor.length > BytesLinkedList.SENTINEL_LENGTH) {
        bytes32[2] memory pubKey = abi.decode(cursor, (bytes32[2]));

        bool _success = IR1Validator(validator).validateSignature(signedHash, signature, pubKey);

        if (_success) {
          return true;
<<<<<<< HEAD
=======
        }

        cursor = owners[cursor];
      }
    } else if (_k1IsValidator(validator)) {
      address recoveredAddress = IK1Validator(validator).validateSignature(signedHash, signature);

      if (recoveredAddress == address(0)) {
        return false;
      }

      if (OwnerManager._k1IsOwner(recoveredAddress)) {
        return true;
      }
    } else if (_isModuleValidator(validator)) {
      console.log("_isModuleValidator");
      // FIXME: This is implicitly assuming that modular validators use keys 2 32byte words
      mapping(bytes => bytes) storage owners = OwnerManager._r1OwnersLinkedList();
      bytes memory cursor = owners[BytesLinkedList.SENTINEL_BYTES];
      while (cursor.length > BytesLinkedList.SENTINEL_LENGTH) {
        bytes32[2] memory pubKey = abi.decode(cursor, (bytes32[2]));

        // This hash didn't look valid (and for sure won't work until I fix create2 on the tests)
        console.log("signed hash");
        console.logBytes32(signedHash);
        bool _success = IR1Validator(validator).webAuthVerify(signedHash, signature, pubKey);

        if (_success) {
          return true;
>>>>>>> 424e971f
        }

        cursor = owners[cursor];
      }
<<<<<<< HEAD
    } else if (_k1IsValidator(validator)) {
      address recoveredAddress = IK1Validator(validator).validateSignature(signedHash, signature);

      if (recoveredAddress == address(0)) {
        return false;
      }

      if (OwnerManager._k1IsOwner(recoveredAddress)) {
        return true;
      }
    } else if (_isModuleValidator(validator)) {
      console.log("_isModuleValidator");
      return IModuleValidator(validator).handleValidation(signedHash, signature);
=======
>>>>>>> 424e971f
    }

    return false;
  }

  function _bytesToBytes32(bytes memory b, uint offset) private pure returns (bytes32) {
    bytes32 out;

    for (uint i = 0; i < 32; i++) {
      out |= bytes32(b[offset + i] & 0xFF) >> (i * 8);
    }
    return out;
  }
}<|MERGE_RESOLUTION|>--- conflicted
+++ resolved
@@ -7,10 +7,7 @@
 import { ValidatorManager } from "../managers/ValidatorManager.sol";
 
 import { IK1Validator, IR1Validator } from "../interfaces/IValidator.sol";
-<<<<<<< HEAD
 import { IModuleValidator } from "../interfaces/IModuleValidator.sol";
-=======
->>>>>>> 424e971f
 
 import "hardhat/console.sol";
 
@@ -22,11 +19,7 @@
 abstract contract ValidationHandler is OwnerManager, ValidatorManager {
   function _handleValidation(
     address validator,
-<<<<<<< HEAD
-    bytes32 signedHash, // keccack hash
-=======
-    bytes32 signedHash, // keccak hash
->>>>>>> 424e971f
+    bytes32 signedHash,
     bytes memory signature
   ) internal view returns (bool) {
     if (_r1IsValidator(validator)) {
@@ -39,8 +32,6 @@
 
         if (_success) {
           return true;
-<<<<<<< HEAD
-=======
         }
 
         cursor = owners[cursor];
@@ -57,51 +48,9 @@
       }
     } else if (_isModuleValidator(validator)) {
       console.log("_isModuleValidator");
-      // FIXME: This is implicitly assuming that modular validators use keys 2 32byte words
-      mapping(bytes => bytes) storage owners = OwnerManager._r1OwnersLinkedList();
-      bytes memory cursor = owners[BytesLinkedList.SENTINEL_BYTES];
-      while (cursor.length > BytesLinkedList.SENTINEL_LENGTH) {
-        bytes32[2] memory pubKey = abi.decode(cursor, (bytes32[2]));
-
-        // This hash didn't look valid (and for sure won't work until I fix create2 on the tests)
-        console.log("signed hash");
-        console.logBytes32(signedHash);
-        bool _success = IR1Validator(validator).webAuthVerify(signedHash, signature, pubKey);
-
-        if (_success) {
-          return true;
->>>>>>> 424e971f
-        }
-
-        cursor = owners[cursor];
-      }
-<<<<<<< HEAD
-    } else if (_k1IsValidator(validator)) {
-      address recoveredAddress = IK1Validator(validator).validateSignature(signedHash, signature);
-
-      if (recoveredAddress == address(0)) {
-        return false;
-      }
-
-      if (OwnerManager._k1IsOwner(recoveredAddress)) {
-        return true;
-      }
-    } else if (_isModuleValidator(validator)) {
-      console.log("_isModuleValidator");
       return IModuleValidator(validator).handleValidation(signedHash, signature);
-=======
->>>>>>> 424e971f
     }
 
     return false;
   }
-
-  function _bytesToBytes32(bytes memory b, uint offset) private pure returns (bytes32) {
-    bytes32 out;
-
-    for (uint i = 0; i < 32; i++) {
-      out |= bytes32(b[offset + i] & 0xFF) >> (i * 8);
-    }
-    return out;
-  }
 }