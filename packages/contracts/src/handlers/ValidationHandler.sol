// SPDX-License-Identifier: GPL-3.0
pragma solidity ^0.8.24;

import { SignatureDecoder } from "../libraries/SignatureDecoder.sol";
import { BytesLinkedList } from "../libraries/LinkedList.sol";
import { OwnerManager } from "../managers/OwnerManager.sol";
import { ValidatorManager } from "../managers/ValidatorManager.sol";

import { IK1Validator, IR1Validator } from "../interfaces/IValidator.sol";

import "hardhat/console.sol";

/**
 * @title ValidationHandler
 * @notice Contract which calls validators for signature validation
 * @author https://getclave.io
 */
abstract contract ValidationHandler is OwnerManager, ValidatorManager {
  function _handleValidation(
    address validator,
<<<<<<< HEAD
    bytes32 signedHash, // keccack hash
    bytes memory signature
  ) internal view returns (bool) {
    console.log("_handleValidation");
=======
    bytes32 signedHash, // keccak hash
    bytes memory signature
  ) internal view returns (bool) {
>>>>>>> 424e971f
    if (_r1IsValidator(validator)) {
      mapping(bytes => bytes) storage owners = OwnerManager._r1OwnersLinkedList();
      bytes memory cursor = owners[BytesLinkedList.SENTINEL_BYTES];
      while (cursor.length > BytesLinkedList.SENTINEL_LENGTH) {
        bytes32[2] memory pubKey = abi.decode(cursor, (bytes32[2]));

        bool _success = IR1Validator(validator).validateSignature(signedHash, signature, pubKey);

        if (_success) {
          return true;
        }

        cursor = owners[cursor];
      }
    } else if (_k1IsValidator(validator)) {
      address recoveredAddress = IK1Validator(validator).validateSignature(signedHash, signature);

      if (recoveredAddress == address(0)) {
        return false;
      }

      if (OwnerManager._k1IsOwner(recoveredAddress)) {
        return true;
      }
    } else if (_isModuleValidator(validator)) {
      console.log("_isModuleValidator");
      // FIXME: This is implicitly assuming that modular validators use keys 2 32byte words
      mapping(bytes => bytes) storage owners = OwnerManager._r1OwnersLinkedList();
      bytes memory cursor = owners[BytesLinkedList.SENTINEL_BYTES];
      while (cursor.length > BytesLinkedList.SENTINEL_LENGTH) {
        bytes32[2] memory pubKey = abi.decode(cursor, (bytes32[2]));

        // This hash didn't look valid (and for sure won't work until I fix create2 on the tests)
        console.log("signed hash");
        console.logBytes32(signedHash);
        bool _success = IR1Validator(validator).webAuthVerify(signedHash, signature, pubKey);

        if (_success) {
          return true;
        }

        cursor = owners[cursor];
      }
    }

    return false;
  }
<<<<<<< HEAD
=======

  function _bytesToBytes32(bytes memory b, uint offset) private pure returns (bytes32) {
    bytes32 out;

    for (uint i = 0; i < 32; i++) {
      out |= bytes32(b[offset + i] & 0xFF) >> (i * 8);
    }
    return out;
  }
>>>>>>> 424e971f
}<|MERGE_RESOLUTION|>--- conflicted
+++ resolved
@@ -18,16 +18,9 @@
 abstract contract ValidationHandler is OwnerManager, ValidatorManager {
   function _handleValidation(
     address validator,
-<<<<<<< HEAD
-    bytes32 signedHash, // keccack hash
+    bytes32 signedHash,
     bytes memory signature
   ) internal view returns (bool) {
-    console.log("_handleValidation");
-=======
-    bytes32 signedHash, // keccak hash
-    bytes memory signature
-  ) internal view returns (bool) {
->>>>>>> 424e971f
     if (_r1IsValidator(validator)) {
       mapping(bytes => bytes) storage owners = OwnerManager._r1OwnersLinkedList();
       bytes memory cursor = owners[BytesLinkedList.SENTINEL_BYTES];
@@ -75,16 +68,4 @@
 
     return false;
   }
-<<<<<<< HEAD
-=======
-
-  function _bytesToBytes32(bytes memory b, uint offset) private pure returns (bytes32) {
-    bytes32 out;
-
-    for (uint i = 0; i < 32; i++) {
-      out |= bytes32(b[offset + i] & 0xFF) >> (i * 8);
-    }
-    return out;
-  }
->>>>>>> 424e971f
 }