--- conflicted
+++ resolved
@@ -111,10 +111,6 @@
     // should be checked explicitly to prevent user paying for fee for a
     // transaction that wouldn't be included on Ethereum.
     if (transaction.totalRequiredBalance() > address(this).balance) {
-<<<<<<< HEAD
-=======
-      Logger.logString("revert Errors.INSUFFICIENT_FUNDS()");
->>>>>>> 6508361a
       revert Errors.INSUFFICIENT_FUNDS();
     }
 
@@ -214,18 +210,10 @@
     bytes32 signedHash,
     Transaction calldata transaction
   ) internal returns (bytes4 magicValue) {
-<<<<<<< HEAD
     if (transaction.signature.length == 65) {
       (address signer, ) = ECDSA.tryRecover(signedHash, transaction.signature);
-=======
-    Logger.logString("_validateTransaction");
-    if (transaction.signature.length == 65) {
-      Logger.logString("transaction.signature.length == 65");
-      (address signer, ) = ECDSA.tryRecover(signedHash, transaction.signature);
-      Logger.logString("recovered signer");
+      Logger.logString("recovered EOA signer");
       Logger.logAddress(signer);
-      // gas estimation?
->>>>>>> 6508361a
       if (signer == address(0)) {
         return bytes4(0);
       }
