import { fromArrayBuffer, toArrayBuffer } from "@hexagon/base64";
import { decodePartialCBOR } from "@levischuck/tiny-cbor";
import { Deployer } from "@matterlabs/hardhat-zksync-deploy";
import { ECDSASigValue } from "@peculiar/asn1-ecc";
import { AsnParser } from "@peculiar/asn1-schema";
import { bigintToBuf, bufToBigint } from "bigint-conversion";
import { assert } from "chai";
import { ethers } from "ethers";
import * as hre from "hardhat";
import { Wallet } from "zksync-ethers";

import { PasskeyValidator, PasskeyValidator__factory } from "../typechain-types";
import { getWallet, LOCAL_RICH_WALLETS, RecordedResponse } from "./utils";

/**
 * Decode from a Base64URL-encoded string to an ArrayBuffer. Best used when converting a
 * credential ID from a JSON string to an ArrayBuffer, like in allowCredentials or
 * excludeCredentials.
 *
 * @param buffer Value to decode from base64
 * @param to (optional) The decoding to use, in case it's desirable to decode from base64 instead
 */
export function toBuffer(
  base64urlString: string,
  from: "base64" | "base64url" = "base64url",
): Uint8Array {
  const _buffer = toArrayBuffer(base64urlString, from === "base64url");
  return new Uint8Array(_buffer);
}

async function deployValidator(
  wallet: Wallet,
): Promise<PasskeyValidator> {
  const deployer: Deployer = new Deployer(hre, wallet);
  const passkeyValidatorArtifact = await deployer.loadArtifact(
    "PasskeyValidator",
  );

  const validator = await deployer.deploy(passkeyValidatorArtifact, []);
  return PasskeyValidator__factory.connect(await validator.getAddress(), wallet);
}

/**
 * COSE Keys
 *
 * https://www.iana.org/assignments/cose/cose.xhtml#key-common-parameters
 * https://www.iana.org/assignments/cose/cose.xhtml#key-type-parameters
 */
export enum COSEKEYS {
  kty = 1,
  alg = 3,
  crv = -1,
  x = -2,
  y = -3,
  n = -1,
  e = -2,
}

/**
 * COSE Key Types
 *
 * https://www.iana.org/assignments/cose/cose.xhtml#key-type
 */
export enum COSEKTY {
  OKP = 1,
  EC = 2,
  RSA = 3,
}

/**
 * COSE Algorithms
 *
 * https://www.iana.org/assignments/cose/cose.xhtml#algorithms
 */
export enum COSEALG {
  ES256 = -7,
  EdDSA = -8,
  ES384 = -35,
  ES512 = -36,
  PS256 = -37,
  PS384 = -38,
  PS512 = -39,
  ES256K = -47,
  RS256 = -257,
  RS384 = -258,
  RS512 = -259,
  RS1 = -65535,
}

/**
 * COSE Curves
 *
 * https://www.iana.org/assignments/cose/cose.xhtml#elliptic-curves
 */
export enum COSECRV {
  P256 = 1,
  P384 = 2,
  P521 = 3,
  ED25519 = 6,
  SECP256K1 = 8,
}

export type COSEPublicKey = {
  // Getters
  get(key: COSEKEYS.kty): COSEKTY | undefined;
  get(key: COSEKEYS.alg): COSEALG | undefined;
  // Setters
  set(key: COSEKEYS.kty, value: COSEKTY): void;
  set(key: COSEKEYS.alg, value: COSEALG): void;
};

export function decodeFirst<Type>(input: Uint8Array): Type {
  // Make a copy so we don't mutate the original
  const _input = new Uint8Array(input);
  const decoded = decodePartialCBOR(_input, 0) as [Type, number];

  const [first] = decoded;

  return first;
}

export function fromBuffer(
  buffer: Uint8Array,
  to: "base64" | "base64url" = "base64url",
): string {
  return fromArrayBuffer(buffer, to === "base64url");
}

async function getPublicKey(publicPasskey: Uint8Array): Promise<[string, string]> {
<<<<<<< HEAD
  const cosePublicKey = decodeFirst<Map<number, any>>(publicPasskey);
  const x = cosePublicKey.get(COSEKEYS.x);
  const y = cosePublicKey.get(COSEKEYS.y);
=======
  const cosePublicKey = decodeFirst<Map<number, unknown>>(publicPasskey);
  const x = cosePublicKey.get(COSEKEYS.x) as Uint8Array;
  const y = cosePublicKey.get(COSEKEYS.y) as Uint8Array;
>>>>>>> 39550277

  return ["0x" + Buffer.from(x).toString("hex"), "0x" + Buffer.from(y).toString("hex")];
}

/**
 * Combine multiple Uint8Arrays into a single Uint8Array
 */
export function concat(arrays: Uint8Array[]): Uint8Array {
  let pointer = 0;
  const totalLength = arrays.reduce((prev, curr) => prev + curr.length, 0);

  const toReturn = new Uint8Array(totalLength);

  arrays.forEach((arr) => {
    toReturn.set(arr, pointer);
    pointer += arr.length;
  });

  return toReturn;
}

/**
 * Return 2 32byte words for the R & S for the EC2 signature, 0 l-trimmed
 * @param signature
 * @returns r & s bytes sequentially
 */
export function unwrapEC2Signature(signature: Uint8Array): [Uint8Array, Uint8Array] {
  const parsedSignature = AsnParser.parse(signature, ECDSASigValue);
  let rBytes = new Uint8Array(parsedSignature.r);
  let sBytes = new Uint8Array(parsedSignature.s);

  if (shouldRemoveLeadingZero(rBytes)) {
    rBytes = rBytes.slice(1);
  }

  if (shouldRemoveLeadingZero(sBytes)) {
    sBytes = sBytes.slice(1);
  }

  return [rBytes, normalizeS(sBytes)];
}

// normalize s (to prevent signature malleability)
function normalizeS(sBuf: Uint8Array): Uint8Array {
  const n = BigInt("0xFFFFFFFF00000000FFFFFFFFFFFFFFFFBCE6FAADA7179E84F3B9CAC2FC632551");
  const halfN = n / BigInt(2);
  const sNumber: bigint = bufToBigint(sBuf);

  if (sNumber / halfN) {
    return new Uint8Array(bigintToBuf(n - sNumber));
  } else {
    return sBuf;
  }
}

/**
 * Determine if the DER-specific `00` byte at the start of an ECDSA signature byte sequence
 * should be removed based on the following logic:
 *
 * "If the leading byte is 0x0, and the the high order bit on the second byte is not set to 0,
 * then remove the leading 0x0 byte"
 */
function shouldRemoveLeadingZero(bytes: Uint8Array): boolean {
  return bytes[0] === 0x0 && (bytes[1] & (1 << 7)) !== 0;
}

/**
 * Returns hash digest of the given data, using the given algorithm when provided. Defaults to using
 * SHA-256.
 */
export async function toHash(
  data: Uint8Array | string,
): Promise<Uint8Array> {
  if (typeof data === "string") {
    data = new TextEncoder().encode(data);
  }

  return new Uint8Array(await crypto.subtle.digest("SHA-256", data));
}

async function rawVerify(
  passkeyValidator: PasskeyValidator,
  authenticatorData: string,
  clientData: string,
  b64SignedChallange: string,
  publicKeyEs256Bytes: Uint8Array) {
  const authDataBuffer = toBuffer(authenticatorData);
  const clientDataHash = await toHash(toBuffer(clientData));
  const hashedData = await toHash(concat([authDataBuffer, clientDataHash]));
  const rs = unwrapEC2Signature(toBuffer(b64SignedChallange));
  const publicKeys = await getPublicKey(publicKeyEs256Bytes);
  /* console.log("externalSignature", ethers.hexlify(hashedData));
  console.log("rs", ethers.hexlify(rs[0]), ethers.hexlify(rs[1]));
  console.log("pubkey xy", publicKeys); */
  return await passkeyValidator.rawVerify(hashedData, rs, publicKeys);
}

describe("Passkey validation", function () {
  const wallet = getWallet(LOCAL_RICH_WALLETS[0].privateKey);
  const ethersResponse = new RecordedResponse("test/signed-challenge.json");

  it("should verify passkey", async function () {
    const passkeyValidator = await deployValidator(wallet);

    // 37 bytes
    const authenticatorData = "SZYN5YgOjGh0NBcPZHZgW4_krrmihjLHmVzzuoMdl2MFAAAABQ";
    const clientData = "eyJ0eXBlIjoid2ViYXV0aG4uZ2V0IiwiY2hhbGxlbmdlIjoiZFhPM3ctdWdycS00SkdkZUJLNDFsZFk1V2lNd0ZORDkiLCJvcmlnaW4iOiJodHRwOi8vbG9jYWxob3N0OjUxNzMiLCJjcm9zc09yaWdpbiI6ZmFsc2UsIm90aGVyX2tleXNfY2FuX2JlX2FkZGVkX2hlcmUiOiJkbyBub3QgY29tcGFyZSBjbGllbnREYXRhSlNPTiBhZ2FpbnN0IGEgdGVtcGxhdGUuIFNlZSBodHRwczovL2dvby5nbC95YWJQZXgifQ";
    const b64SignedChallange = "MEUCIQCYrSUCR_QUPAhvRNUVfYiJC2JlOKuqf4gx7i129n9QxgIgaY19A9vAAObuTQNs5_V9kZFizwRpUFpiRVW_dglpR2A";

    // this is a binary object formatted by @simplewebauthn that contains the alg type and public key
    const publicKeyEs256Bytes = new Uint8Array([
      165, 1, 2, 3, 38, 32, 1, 33, 88, 32, 167, 69,
      109, 166, 67, 163, 110, 143, 71, 60, 77, 232, 220, 7,
      121, 156, 141, 24, 71, 28, 210, 116, 124, 90, 115, 166,
      213, 190, 89, 4, 216, 128, 34, 88, 32, 193, 67, 151,
      85, 245, 24, 139, 246, 220, 204, 228, 76, 247, 65, 179,
      235, 81, 41, 196, 37, 216, 117, 201, 244, 128, 8, 73,
      37, 195, 20, 194, 9,
    ]);
    const verifyMessage = await rawVerify(
      passkeyValidator,
      authenticatorData, clientData, b64SignedChallange, publicKeyEs256Bytes);

    assert(verifyMessage == true, "valid sig");
  });

  it("should verify other test passkey data", async function () {
    const passkeyValidator = await deployValidator(wallet);

    const verifyMessage = await rawVerify(
      passkeyValidator,
      ethersResponse.authenticatorData,
      ethersResponse.clientData,
      ethersResponse.b64SignedChallenge,
      ethersResponse.passkeyBytes);

    assert(verifyMessage == true, "test sig is valid");
  });

  it("should fail when signature is bad", async function () {
    const passkeyValidator = await deployValidator(wallet);

    const b64SignedChallenge = "MEUCIQCYrSUCR_QUPAhvRNUVfYiJC2JlOKuqf4gx7i129n9QxgIgaY19A9vAAObuTQNs5_V9kZFizwRpUFpiRVW_dglpR2A";
    const verifyMessage = await rawVerify(
      passkeyValidator,
      ethersResponse.authenticatorData,
      ethersResponse.clientData,
      b64SignedChallenge,
      ethersResponse.passkeyBytes);

    assert(verifyMessage == false, "bad sig should be false");
  });
});<|MERGE_RESOLUTION|>--- conflicted
+++ resolved
@@ -5,7 +5,6 @@
 import { AsnParser } from "@peculiar/asn1-schema";
 import { bigintToBuf, bufToBigint } from "bigint-conversion";
 import { assert } from "chai";
-import { ethers } from "ethers";
 import * as hre from "hardhat";
 import { Wallet } from "zksync-ethers";
 
@@ -127,15 +126,9 @@
 }
 
 async function getPublicKey(publicPasskey: Uint8Array): Promise<[string, string]> {
-<<<<<<< HEAD
-  const cosePublicKey = decodeFirst<Map<number, any>>(publicPasskey);
-  const x = cosePublicKey.get(COSEKEYS.x);
-  const y = cosePublicKey.get(COSEKEYS.y);
-=======
   const cosePublicKey = decodeFirst<Map<number, unknown>>(publicPasskey);
   const x = cosePublicKey.get(COSEKEYS.x) as Uint8Array;
   const y = cosePublicKey.get(COSEKEYS.y) as Uint8Array;
->>>>>>> 39550277
 
   return ["0x" + Buffer.from(x).toString("hex"), "0x" + Buffer.from(y).toString("hex")];
 }
