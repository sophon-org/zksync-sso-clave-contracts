--- conflicted
+++ resolved
@@ -3,10 +3,7 @@
 import { Deployer } from "@matterlabs/hardhat-zksync-deploy";
 import { ECDSASigValue } from "@peculiar/asn1-ecc";
 import { AsnParser } from "@peculiar/asn1-schema";
-<<<<<<< HEAD
 import { bigintToBuf, bufToBigint } from "bigint-conversion";
-=======
->>>>>>> 424e971f
 import { assert } from "chai";
 import { ethers } from "ethers";
 import * as hre from "hardhat";
@@ -130,25 +127,9 @@
 }
 
 async function getPublicKey(publicPasskey: Uint8Array): Promise<[string, string]> {
-<<<<<<< HEAD
   const cosePublicKey = decodeFirst<Map<number, unknown>>(publicPasskey);
-=======
-  const cosePublicKey = decodeFirst<Map<number, any>>(publicPasskey);
->>>>>>> 424e971f
-  console.log("decodeFirst", cosePublicKey);
-  const alg = cosePublicKey.get(COSEKEYS.alg) as COSEALG;
-  const crv = cosePublicKey.get(COSEKEYS.crv);
-  console.log("alg, crv", alg, crv);
-<<<<<<< HEAD
   const x = cosePublicKey.get(COSEKEYS.x) as Uint8Array;
   const y = cosePublicKey.get(COSEKEYS.y) as Uint8Array;
-=======
-  const x = cosePublicKey.get(COSEKEYS.x);
-  const y = cosePublicKey.get(COSEKEYS.y);
->>>>>>> 424e971f
-  console.log("raw x, y", x, y);
-  const kty = cosePublicKey.get(COSEKEYS.kty) as COSEKTY;
-  console.log("kty", kty);
 
   return ["0x" + Buffer.from(x).toString("hex"), "0x" + Buffer.from(y).toString("hex")];
 }
@@ -187,7 +168,6 @@
   if (shouldRemoveLeadingZero(sBytes)) {
     sBytes = sBytes.slice(1);
   }
-<<<<<<< HEAD
 
   return [rBytes, normalizeS(sBytes)];
 }
@@ -203,10 +183,6 @@
   } else {
     return sBuf;
   }
-=======
-
-  return [rBytes, sBytes];
->>>>>>> 424e971f
 }
 
 /**
