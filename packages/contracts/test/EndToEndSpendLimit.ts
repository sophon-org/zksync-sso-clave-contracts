<<<<<<< HEAD

import { SmartAccount, types, utils, Wallet } from "zksync-ethers";
import { parseEther, randomBytes } from 'ethers';
import { AbiCoder, ethers, ZeroAddress } from "ethers";
import { it } from "mocha";
import { logInfo, getWallet, getProvider, create2, deployFactory, RecordedResponse, LOCAL_RICH_WALLETS } from "./utils";
=======
>>>>>>> 26c45557
import { assert, expect } from "chai";
import { BytesLike, parseEther, randomBytes } from "ethers";
import { AbiCoder, Contract, ethers, ZeroAddress } from "ethers";
import * as hre from "hardhat";
import { it } from "mocha";
import { Address, createWalletClient, getAddress, Hash, http, publicActions } from "viem";
import { generatePrivateKey, privateKeyToAccount, privateKeyToAddress } from "viem/accounts";
import { waitForTransactionReceipt } from "viem/actions";
import { zksyncInMemoryNode } from "viem/chains";
import { createZksyncSessionClient, deployAccount } from "zksync-account/client";
import { setSessionKey } from "zksync-account/client/actions";
import { encodePasskeyModuleParameters, encodeSessionSpendLimitParameters } from "zksync-account/utils";
import { SmartAccount, types, utils, Wallet } from "zksync-ethers";

import { createZksyncPasskeyClient } from "./sdk/PasskeyClient";
<<<<<<< HEAD
import { base64UrlToUint8Array, unwrapEC2Signature } from "./sdk/utils/passkey";
import { sendTransaction, waitForTransactionReceipt, writeContract } from "viem/actions";
import { privateKeyToAccount } from "viem/accounts";

import type { PasskeyValidator, ERC7579Account, SessionPasskeySpendLimitModule, AAFactory } from "../typechain-types";
import { AAFactory__factory, SessionPasskeySpendLimitModule__factory } from "../typechain-types";
=======
import { create2, deployFactory, getProvider, getWallet, LOCAL_RICH_WALLETS, logInfo, RecordedResponse } from "./utils";
>>>>>>> 26c45557

// Token Config Interface definitions
interface SpendLimit {
  tokenAddress: Address;
  limit: bigint;
}

interface SessionKey {
  // the public address of the session
  sessionKey: Address;
  // block timestamp
  expiresAt: bigint;
  // if not de-duplicated, the last token address wins
  spendLimits: SpendLimit[];
}
export class ContractFixtures {
<<<<<<< HEAD
    // NOTE: CHANGING THE READONLY VALUES WILL REQUIRE UPDATING THE STATIC SIGNATURE
    readonly wallet: Wallet = getWallet(LOCAL_RICH_WALLETS[0].privateKey);
    // Below Private Key was randomly generated for testing purposes
    readonly sessionKeyWallet: Wallet = getWallet("0xf51513036f18ef46508ddb0fff7aa153260ff76721b2f53c33fc178152fb481e");
    readonly ethersStaticSalt = new Uint8Array([
        205, 241, 161, 186, 101, 105, 79,
        248, 98, 64, 50, 124, 168, 204,
        200, 71, 214, 169, 195, 118, 199,
        62, 140, 111, 128, 47, 32, 21,
        177, 177, 174, 166
    ]);
    readonly viemStaticSalt = new Uint8Array([
        0, 0, 0, 0, 0, 0, 0,
        248, 98, 64, 50, 124, 168, 204,
        200, 71, 214, 169, 195, 118, 199,
        62, 140, 111, 128, 47, 32, 21,
        177, 177, 174, 166
    ])
    readonly tokenForSpendLimit = "0xAe045DE5638162fa134807Cb558E15A3F5A7F853";

    private _aaFactory: AAFactory;
    async getAaFactory() {
        if (!this._aaFactory) {
            this._aaFactory = await deployFactory("AAFactory", this.wallet);
        }
        return this._aaFactory;
=======
  // NOTE: CHANGING THE READONLY VALUES WILL REQUIRE UPDATING THE STATIC SIGNATURE
  readonly wallet: Wallet = getWallet(LOCAL_RICH_WALLETS[0].privateKey);
  readonly viemSessionKeyWallet: Wallet = getWallet(LOCAL_RICH_WALLETS[2].privateKey);
  readonly ethersStaticSalt = new Uint8Array([
    205, 241, 161, 186, 101, 105, 79,
    248, 98, 64, 50, 124, 168, 204,
    200, 71, 214, 169, 195, 118, 199,
    62, 140, 111, 128, 47, 32, 21,
    177, 177, 174, 166,
  ]);

  readonly viemStaticSalt = new Uint8Array([
    0, 0, 0, 0, 0, 0, 0,
    248, 98, 64, 50, 124, 168, 204,
    200, 71, 214, 169, 195, 118, 199,
    62, 140, 111, 128, 47, 32, 21,
    177, 177, 174, 166,
  ]);

  readonly tokenForSpendLimit = "0xAe045DE5638162fa134807Cb558E15A3F5A7F853";

  private abiCoder = new AbiCoder();

  private _aaFactory: Contract;
  async getAaFactory() {
    if (!this._aaFactory) {
      this._aaFactory = await deployFactory("AAFactory", this.wallet);
>>>>>>> 26c45557
    }
    return this._aaFactory;
  }

<<<<<<< HEAD
    private _passkeyModuleContract: SessionPasskeySpendLimitModule;
    async getPasskeyModuleContract() {
        if (!this._passkeyModuleContract) {
            this._passkeyModuleContract = <any>await create2("SessionPasskeySpendLimitModule", this.wallet, this.ethersStaticSalt);
        }
        return this._passkeyModuleContract
    }

    private _expensiveVerifierContract: PasskeyValidator;
    async getExpensiveVerifierContract() {
        if (!this._expensiveVerifierContract) {
            this._expensiveVerifierContract = <any>await create2("PasskeyValidator", this.wallet, this.ethersStaticSalt);
        }
        return this._expensiveVerifierContract
    }
    private _accountImplContract: ERC7579Account;
    async getAccountImplContract() {
        if (!this._accountImplContract) {
            this._accountImplContract = <any>await create2("ERC7579Account", this.wallet, this.ethersStaticSalt);
        }
        return this._accountImplContract;
=======
  private _sessionSpendLimitModule: Contract;
  async getSessionSpendLimitContract() {
    if (!this._sessionSpendLimitModule) {
      this._sessionSpendLimitModule = await create2("SessionPasskeySpendLimitModule", this.wallet, this.ethersStaticSalt);
    }
    return this._sessionSpendLimitModule;
  }

  private _webauthnValidatorModule: Contract;
  // does passkey validation via modular interface
  async getWebAuthnVerifierContract() {
    if (!this._webauthnValidatorModule) {
      this._webauthnValidatorModule = await create2("WebAuthValidator", this.wallet, this.ethersStaticSalt);
    }
    return this._webauthnValidatorModule;
  }

  private _passkeyModuleAddress: Address;
  async getPasskeyModuleAddress() {
    if (!this._passkeyModuleAddress) {
      const passkeyModule = await this.getWebAuthnVerifierContract();
      this._passkeyModuleAddress = getAddress(await passkeyModule.getAddress());
>>>>>>> 26c45557
    }
    return this._passkeyModuleAddress;
  }

  private _accountImplContract: Contract;
  // wraps the clave account
  async getAccountImplContract() {
    if (!this._accountImplContract) {
      this._accountImplContract = await create2("ERC7579Account", this.wallet, this.ethersStaticSalt);
    }
<<<<<<< HEAD

    private _proxyAccountContract: ERC7579Account;
    async getProxyAccountContract() {
        const claveAddress = await this.getAccountImplAddress();
        if (!this._proxyAccountContract) {
            this._proxyAccountContract = <any>await create2("AccountProxy", this.wallet, this.ethersStaticSalt, [claveAddress]);
        }
        return this._proxyAccountContract;
=======
    return this._accountImplContract;
  }

  private _accountImplAddress: string;
  // deploys the base account for future proxy use
  async getAccountImplAddress() {
    if (!this._accountImplAddress) {
      const accountImpl = await this.getAccountImplContract();
      this._accountImplAddress = await accountImpl.getAddress();
>>>>>>> 26c45557
    }
    return this._accountImplAddress;
  }

  private _proxyAccountContract: Contract;
  async getProxyAccountContract() {
    const claveAddress = await this.getAccountImplAddress();
    if (!this._proxyAccountContract) {
      this._proxyAccountContract = await create2("AccountProxy", this.wallet, this.ethersStaticSalt, [claveAddress]);
    }
<<<<<<< HEAD
    const tokenConfigTypes = [
        "address", // token
        "bytes",   // publicKey
        "uint256"  // limit
    ];

    function getTokenConfig(): TokenConfig {
        return {
            token: fixtures.tokenForSpendLimit,
            publicKey: ethersResponse.getXyPublicKey(),
            limit: ethers.toBigInt(1000)
        }
=======
    return this._proxyAccountContract;
  }

  // need to store values that works on equal for use in map to memoize results
  private _fundedProxyAccountAddress: Map<string, Address> = new Map();
  async getFundedProxyAccount(salt: Uint8Array, response: RecordedResponse, initialSessionKeyWallet: Wallet) {
    const uniqueAccountKey = salt.toString() + response.passkeyBytes.toString() + initialSessionKeyWallet.address;
    const cachedProxyAddress = this._fundedProxyAccountAddress.get(uniqueAccountKey);
    if (cachedProxyAddress) {
      return cachedProxyAddress;
>>>>>>> 26c45557
    }
    const passkeyModule = await this.getWebAuthnVerifierContract();
    const passkeyModuleAddress = await passkeyModule.getAddress();
    const sessionModuleContract = await this.getSessionSpendLimitContract();
    const sessionModuleAddress = await sessionModuleContract.getAddress();
    const factory = await this.getAaFactory();
    const accountImpl = await this.getAccountImplAddress();
    const proxyFix = await this.getProxyAccountContract();
    assert(proxyFix != null, "should deploy proxy");

    const sessionModuleData = this.abiCoder.encode(
      ["address", "bytes"],
      [sessionModuleAddress, this.getEncodedSessionModuleData(initialSessionKeyWallet.address as Address)]);
    const passkeyModuleData = this.abiCoder.encode(
      ["address", "bytes"],
      [passkeyModuleAddress, await this.getEncodedPasskeyModuleData(response)]);
    const proxyAccount = await factory.deployProxy7579Account(
      salt,
      accountImpl,
      uniqueAccountKey,
      [sessionModuleData, passkeyModuleData],
      [],
    );

    const proxyAccountReceipt = await proxyAccount.wait();
    const proxyAccountAddress = proxyAccountReceipt.contractAddress;
    assert.isDefined(proxyAccountAddress, "no address set");
    await (
      await this.wallet.sendTransaction({
        to: proxyAccountAddress,
        value: parseEther("0.002"),
      })
    ).wait();
    const accountBalance = await this.wallet.provider.getBalance(proxyAccountAddress);
    assert(accountBalance > BigInt(0), "account balance should be positive");

    this._fundedProxyAccountAddress.set(uniqueAccountKey, proxyAccountAddress);
    return getAddress(proxyAccountAddress);
  }

  async passkeySigner(hash: BytesLike, secret: RecordedResponse) {
    const fatSignature = this.abiCoder.encode(["bytes", "bytes", "bytes32[2]"], [
      secret.authDataBuffer,
      secret.clientDataBuffer,
      [secret.rs.r, secret.rs.s],
    ]);

<<<<<<< HEAD
    function getModuleData() {
        const config = getTokenConfig();
        return abiCoder.encode(
            [`tuple(${tokenConfigTypes.join(",")})[]`], // Solidity equivalent: TokenConfig[]
            [[[config.token, config.publicKey, config.limit]]]
        );
    }
=======
    // clave expects signature + validator address + validator hook data
    const fullFormattedSig = this.abiCoder.encode(["bytes", "address", "bytes[]"], [
      fatSignature,
      await this.getPasskeyModuleAddress(),
      [],
    ]);
>>>>>>> 26c45557

    return Promise.resolve<string>(fullFormattedSig);
  };

  async sessionKeySigner(hash: BytesLike, secret: ethers.SigningKey) {
    const sessionKeySignature = secret.sign(hash);
    const spendLimitModule = await this.getSessionSpendLimitContract();
    return Promise.resolve<string>(this.abiCoder.encode(["bytes", "address", "bytes[]"], [
      sessionKeySignature.serialized,
      await spendLimitModule.getAddress(),
      [],
    ]));
  };

  getSessionSpendLimitModuleData(sessionPublicKey: Address): SessionKey {
    return {
      sessionKey: sessionPublicKey,
      expiresAt: BigInt(1000000),
      spendLimits: [{
        tokenAddress: this.tokenForSpendLimit,
        limit: BigInt(1000),
      }],
    };
  }

  getEncodedSessionModuleData(sessionPublicKey: Address) {
    const sessionKeyData = this.getSessionSpendLimitModuleData(sessionPublicKey);

    return encodeSessionSpendLimitParameters([{
      sessionKey: sessionKeyData.sessionKey,
      expiresAt: new Date(parseInt((sessionKeyData.expiresAt * BigInt(1000)).toString())).toISOString(),
      spendLimit: Object.fromEntries(sessionKeyData.spendLimits.map((limit) => [
        limit.tokenAddress as Address, limit.limit.toString() as Hash,
      ])),
    }]);
  }

  // passkey has the public key + origin domain
  async getEncodedPasskeyModuleData(response: RecordedResponse) {
    return encodePasskeyModuleParameters({
      passkeyPublicKey: await response.getXyPublicKeys(),
      expectedOrigin: response.expectedOrigin,
    });
  }
}

describe("Spend limit validation", function () {
  const fixtures = new ContractFixtures();
  const ethersResponse = new RecordedResponse("test/signed-challenge.json");
  const viemResponse = new RecordedResponse("test/signed-viem-challenge.json");
  const abiCoder = new AbiCoder();
  const provider = getProvider();

  it("should deploy module", async () => {
    const sessionModuleContract = await fixtures.getSessionSpendLimitContract();
    assert(sessionModuleContract != null, "No session spend limit module deployed");
  });

  it("should deploy verifier", async () => {
    const validatorModule = await fixtures.getWebAuthnVerifierContract();
    assert(validatorModule != null, "No passkey verifier deployed");
  });

  it("should deploy implemention", async () => {
    const accountImplContract = await fixtures.getAccountImplContract();
    assert(accountImplContract != null, "No account impl deployed");
  });

  it("should deploy proxy directly", async () => {
    const proxyAccountContract = await fixtures.getProxyAccountContract();
    assert(proxyAccountContract != null, "No account proxy deployed");
  });

  describe("using viem", () => {
    it("should deploy proxy account via factory, create a new session key with a passkey, then send funds with the initial session key", async () => {
      const passkeyModule = await fixtures.getWebAuthnVerifierContract();
      const sessionModule = await fixtures.getSessionSpendLimitContract();
      const factoryContract = await fixtures.getAaFactory();
      const factoryAddress = await factoryContract.getAddress() as Address;

      const sessionModuleAddress = await sessionModule.getAddress() as Address;
      const passkeyModuleAddress = await passkeyModule.getAddress() as Address;
      const accountImplementationAddress = await fixtures.getAccountImplAddress() as Address;

      // fix for .only deployment
      const proxyFix = await fixtures.getProxyAccountContract();
      assert(proxyFix != null, "should deploy proxy");

      const localClient = {
        ...zksyncInMemoryNode,
        rpcUrls: {
          default: {
            http: [hre.network.config["url"]], // Override if not using the default port
          },
        },
      };

      const richWallet = createWalletClient({
        account: privateKeyToAccount(fixtures.wallet.privateKey as Hash),
        chain: localClient,
        transport: http(),
      }).extend(publicActions);

      /* 1. Deploy smart account */
      const rawSessionKeyData = fixtures.getSessionSpendLimitModuleData(fixtures.viemSessionKeyWallet.address as Address);
      const sessionKeyData = {
        sessionPublicKey: rawSessionKeyData.sessionKey,
        expiresAt: new Date(parseInt((rawSessionKeyData.expiresAt * BigInt(1000)).toString())).toISOString(),
        spendLimit: Object.fromEntries(rawSessionKeyData.spendLimits.map((limit) => [
          limit.tokenAddress, limit.limit.toString(),
        ])),
      };

      const proxyAccountDeployment = await deployAccount(richWallet as any, {
        credentialPublicKey: viemResponse.passkeyBytes,
        expectedOrigin: viemResponse.expectedOrigin,
        uniqueAccountId: "viemSpendLimitAccount",
        salt: fixtures.viemStaticSalt,
        contracts: {
          accountFactory: factoryAddress,
          accountImplementation: accountImplementationAddress,
          passkey: passkeyModuleAddress,
          session: sessionModuleAddress,
        },
        initialSessions: [
          {
            sessionPublicKey: sessionKeyData.sessionPublicKey,
            expiresAt: sessionKeyData.expiresAt,
            spendLimit: sessionKeyData.spendLimit,
          },
        ],
      });
      const proxyAccountAddress = proxyAccountDeployment.address;
      assert.isDefined(proxyAccountAddress, "no address set");

      /* 1.1 Fund smart account with some ETH to pay for transaction fees */
      const fundAccountTransactionHash = await waitForTransactionReceipt(richWallet, {
        hash: await richWallet.sendTransaction({
          to: proxyAccountAddress,
          value: parseEther("0.05"),
        }),
      });
      assert.equal(fundAccountTransactionHash.status, "success", "should fund without errors");

      /* 2. Validate passkey signed transactions */
      const passkeyClient = createZksyncPasskeyClient({
        address: proxyAccountAddress as Address,
        chain: localClient,
        contracts: {
          passkey: passkeyModuleAddress,
          session: sessionModuleAddress,
          accountFactory: factoryAddress,
          accountImplementation: accountImplementationAddress,
        },
        signHash: async () => ({
          authenticatorData: viemResponse.authenticatorData,
          clientDataJSON: viemResponse.clientData,
          signature: viemResponse.b64SignedChallenge,
        }),
        transport: http(),
      });

      await setSessionKey(passkeyClient as any, {
        sessionKey: sessionKeyData.sessionPublicKey,
        expiresAt: sessionKeyData.expiresAt,
        spendLimit: sessionKeyData.spendLimit,
        contracts: passkeyClient.contracts,
      });

      /* 3. Verify session key signed transactions */
      const sessionKeyClient = createZksyncSessionClient({
        address: proxyAccountAddress,
        sessionKey: fixtures.viemSessionKeyWallet.privateKey as Hash,
        contracts: {
          session: sessionModuleAddress,
        },
        chain: localClient,
        transport: http(),
      });

      const sessionKeySignedTransactionHash = await sessionKeyClient.sendTransaction({
        to: privateKeyToAddress(generatePrivateKey()), // send any transaction to a random address
        value: 1n,
      });
      const sessionKeyReceipt = await waitForTransactionReceipt(sessionKeyClient as any, { hash: sessionKeySignedTransactionHash });
      assert.equal(sessionKeyReceipt.status, "success", "(sessionkey) transaction should be successful");
    });
  });

  describe("using ethers", () => {
    it("should deploy proxy account via factory", async () => {
      const aaFactoryContract = await fixtures.getAaFactory();
      assert(aaFactoryContract != null, "No AA Factory deployed");

      const spendLimitModule = await fixtures.getSessionSpendLimitContract();
      assert(spendLimitModule != null, "no module available");

      const passkeyModule = await fixtures.getWebAuthnVerifierContract();
      assert(passkeyModule != null, "no verifier available");

      const forceDeploy = await fixtures.getProxyAccountContract();
      assert(forceDeploy != null, "proxy fails");

      const sessionKeyWallet = Wallet.createRandom(getProvider());
      const webauthModuleData = abiCoder.encode(
        ["address", "bytes"],
        [await passkeyModule.getAddress(), await fixtures.getEncodedPasskeyModuleData(ethersResponse)]);
      const sessionSpendModuleData = abiCoder.encode(
        ["address", "bytes"],
        [await spendLimitModule.getAddress(), fixtures.getEncodedSessionModuleData(sessionKeyWallet.address as Address)]);
      const proxyAccount = await aaFactoryContract.deployProxy7579Account(
        randomBytes(32),
        await fixtures.getAccountImplAddress(),
        "testProxyAccount",
        [webauthModuleData, sessionSpendModuleData],
        [],
      );
      const proxyAccountTxReceipt = await proxyAccount.wait();

      // Extract and decode the return address from the return data/logs
      // Assuming the return data is in the first log's data field
      //
      // Alternatively, we could emit an event like:
      //      event ProxyAccountDeployed(address accountAddress)
      //
      // Then, this would be more precise with decodeEventLog()
      const newAddress = abiCoder.decode(["address"], proxyAccountTxReceipt.logs[0].data);
      const proxyAccountAddress = newAddress[0];

      expect(proxyAccountAddress, "the proxy account location via logs").to.not.equal(ZeroAddress, "be a valid address");
      expect(proxyAccountTxReceipt.contractAddress, "the proxy account location via return").to.not.equal(ZeroAddress, "be a non-zero address");
    });

    it("should add passkey and verifier to account", async () => {
      //
      // PART ONE: Initialize ClaveAccount implemention, verifier module, spendlimit module, and factory
      //
      const aaFactoryContract = await fixtures.getAaFactory();
      assert(aaFactoryContract != null, "No AA Factory deployed");

      const validatorModule = await fixtures.getWebAuthnVerifierContract();
      const expensiveVerifierAddress = await validatorModule.getAddress();

      const sessionModuleAddress = await (await fixtures.getSessionSpendLimitContract()).getAddress();
      //
      // PART TWO: Install Module with passkey (salt needs to be random to not collide with other tests)
      //
      const sessionKeyWallet = Wallet.createRandom(getProvider());
      const passkeyModuleData = abiCoder.encode(
        ["address", "bytes"],
        [expensiveVerifierAddress, await fixtures.getEncodedPasskeyModuleData(ethersResponse)]);
      const sessionModuleData = abiCoder.encode(
        ["address", "bytes"],
        [sessionModuleAddress, fixtures.getEncodedSessionModuleData(sessionKeyWallet.address as Address)]);
      const proxyAccount = await aaFactoryContract.deployProxy7579Account(
        randomBytes(32),
        await fixtures.getAccountImplAddress(),
        "passkeyVerifierAccount",
        [passkeyModuleData],
        [sessionModuleData],
      );
      const proxyAccountTxReceipt = await proxyAccount.wait();

      assert(proxyAccountTxReceipt.contractAddress != ethers.ZeroAddress, "valid proxy account address");
    });
<<<<<<< HEAD

    it("should deploy proxy account via factory", async () => {
        const aaFactoryContract = await fixtures.getAaFactory();
        assert(aaFactoryContract != null, "No AA Factory deployed");

        const passkeyModule = await fixtures.getPasskeyModuleContract();
        assert(passkeyModule != null, "no module available");

        const expensiveVerifierContract = await fixtures.getExpensiveVerifierContract();
        assert(expensiveVerifierContract != null, "no verifier available");

        const proxyAccount = await aaFactoryContract.deployProxy7579Account(
            randomBytes(32),
            await fixtures.getAccountImplAddress(),
            [],
            [ethersResponse.getXyPublicKey()],
            [expensiveVerifierContract],
            [passkeyModule],
            [getModuleData()]
        );
        const proxyAccountTxReceipt = await proxyAccount.wait();

        // Extract and decode the return address from the return data/logs
        // Assuming the return data is in the first log's data field
        //
        // Alternatively, we could emit an event like:
        //      event ProxyAccountDeployed(address accountAddress)
        //
        // Then, this would be more precise with decodeEventLog()
        const newAddress = abiCoder.decode(["address"], proxyAccountTxReceipt!.logs[0].data);
        const proxyAccountAddress = newAddress[0];

        expect(proxyAccountAddress, "the proxy account location via logs").to.not.equal(ZeroAddress, "be a valid address");
        expect(proxyAccountTxReceipt!.contractAddress, "the proxy account location via return").to.not.equal(ZeroAddress, "be a non-zero address");
    });

    it("should set spend limit via module with ethers", async () => {
        const verifierContract = await fixtures.getExpensiveVerifierContract();
        const expensiveVerifierAddress = await verifierContract.getAddress();
        const moduleContract = await fixtures.getPasskeyModuleContract();
        const moduleAddress = await moduleContract.getAddress();
        const factory = await fixtures.getAaFactory();
        const accountImpl = await fixtures.getAccountImplAddress();

        const proxyAccount = await factory.deployProxy7579Account(
            fixtures.ethersStaticSalt,
            accountImpl,
            [],
            [ethersResponse.getXyPublicKey()],
            [expensiveVerifierAddress],
            [moduleAddress],
            [getModuleData()]
        );

        const proxyAccountReceipt = await proxyAccount.wait();
        const proxyAccountAddress = proxyAccountReceipt!.contractAddress!;
        assert.isDefined(proxyAccountAddress, "no address set");
        await (
            await fixtures.wallet.sendTransaction({
                to: proxyAccountAddress,
                value: parseEther('0.002'),
            })
        ).wait();

        const authDataBuffer = base64UrlToUint8Array(ethersResponse.authenticatorData);
        const clientDataBuffer = base64UrlToUint8Array(ethersResponse.clientData);
        const rs = unwrapEC2Signature(base64UrlToUint8Array(ethersResponse.b64SignedChallenge));
        // steps to get the data for this test
        // 1. build the transaction here in the test (aaTx)
        // 2. use this sample signer to get the transaction hash of a realistic transaction
        // 3. take that transaction hash to another app, and sign it (as the challange)
        // 4. bring that signed hash back here and have it returned as the signer
        const isTestMode = false;
        const extractSigningHash = async (hash: string, _secretKey, _provider) => {
            const b64Hash = ethers.encodeBase64(hash)
            if (isTestMode) {
                return b64Hash;
            } else {
                // the validator is now responsible for checking and hashing this
                const fatSignature = abiCoder.encode(["bytes", "bytes", "bytes32[2]"], [
                    authDataBuffer,
                    clientDataBuffer,
                    [rs.r, rs.s]
                ])

                // clave expects sigature + validator address + validator hook data
                const fullFormattedSig = abiCoder.encode(["bytes", "address", "bytes[]"], [
                    fatSignature,
                    expensiveVerifierAddress,
                    []
                ]);

                return fullFormattedSig;
            }
        };

        // smart account secret isn't stored in javascript (because it's a passkey)
        // but we do have sessionkey secret
        const ethersTestSmartAccount = new SmartAccount({
            payloadSigner: extractSigningHash,
            address: proxyAccountAddress,
            secret: fixtures.sessionKeyWallet.privateKey
        }, getProvider());

        const tokenConfig = getTokenConfig()
        const callData = moduleContract.interface.encodeFunctionData(
            'addSessionKey',
            [
                fixtures.sessionKeyWallet.address,
                tokenConfig.token,
                100,
            ]
        );
        const aaTx = {
            type: 113,
            from: proxyAccountAddress,
            to: moduleAddress as Address,
            data: callData,
            chainId: (await provider.getNetwork()).chainId,
            nonce: await provider.getTransactionCount(proxyAccountAddress),
            gasPrice: await provider.getGasPrice(),
            customData: {
                gasPerPubdata: utils.DEFAULT_GAS_PER_PUBDATA_LIMIT,
            } as types.Eip712Meta,
        };

        aaTx['gasLimit'] = await provider.estimateGas(aaTx);

        const signedTransaction = await ethersTestSmartAccount.signTransaction(aaTx);
        assert(signedTransaction != null, "valid transaction to sign");

        await provider.broadcastTransaction(signedTransaction);
    });

    it("should set spend limit via module with viem", async () => {
        const verifierContract = await fixtures.getExpensiveVerifierContract();
        const moduleContract = await fixtures.getPasskeyModuleContract();
        const factoryContract = await fixtures.getAaFactory();

        const expensiveVerifierAddress = await verifierContract.getAddress();
        const moduleAddress = await moduleContract.getAddress();
        const accountImpl = await fixtures.getAccountImplAddress();
        const localClient: Chain = {
            ...zksyncInMemoryNode,
            rpcUrls: {
                default: {
                  // @ts-ignore
                    http: [hre.network.config.url], // Override if not using the default port
                }
            }
        };

        const richWallet = createWalletClient({
            account: privateKeyToAccount(fixtures.wallet.privateKey as Hash),
            chain: localClient,
            transport: http(),
        }).extend(publicActions);

        const proxyAccount = await writeContract(richWallet as any, {
            address: await factoryContract.getAddress(),
            abi: AAFactory__factory.abi,
            functionName: "deployProxy7579Account",
            args: [
                toHex(fixtures.viemStaticSalt),
                accountImpl,
                [],
                [toHex(viemResponse.getXyPublicKey())],
                [expensiveVerifierAddress],
                [moduleAddress],
                [getModuleData()]
            ],
        } as any);
        const proxyAccountReceipt = await waitForTransactionReceipt(richWallet as any, { hash: proxyAccount });
        const proxyAccountAddress = getAddress(proxyAccountReceipt.contractAddress!);

        assert.isDefined(proxyAccountAddress, "no address set");
        const chainResponse = await waitForTransactionReceipt(richWallet as any, {
            hash: await richWallet.sendTransaction({
                to: proxyAccountAddress,
                value: parseEther("0.05"),
            } as any)
        });
        assert.equal(chainResponse.status, "success", "should fund without errors");

        const passkeyClient = createZksyncPasskeyClient({
            address: proxyAccountAddress as Address,
            chain: localClient,
            key: "wallet",
            name: "ZKsync Account Passkey Client",
            signHash: async () => ({
                authenticatorData: viemResponse.authenticatorData,
                clientDataJSON: viemResponse.clientData,
                signature: viemResponse.b64SignedChallenge
            }),
            transport: http(),
            userDisplayName: "",
            userName: "",
        });

        const tokenConfig = getTokenConfig();
        const callData = encodeFunctionData({
            abi: SessionPasskeySpendLimitModule__factory.abi,
            functionName: "addSessionKey",
            args: [
                fixtures.sessionKeyWallet.address as Address,
                tokenConfig.token as Address,
                BigInt(100)
            ],
        });

        const transactionHash = await sendTransaction(passkeyClient, {
            to: moduleAddress as Address,
            data: callData as Hash,
        } as any);

        const receipt = await waitForTransactionReceipt(passkeyClient, { hash: transactionHash });
        assert.equal(receipt.status, "success", "addSessionKey transaction should be successful");
=======
    it("should add a new session key with a passkey", async () => {
      const initialSessionKeyWallet: Wallet = getWallet("0xf51513036f18ef46508ddb0fff7aa153260ff76721b2f53c33fc178152fb481e");
      const proxyAccountAddress = await fixtures.getFundedProxyAccount(
        fixtures.ethersStaticSalt,
        ethersResponse,
        initialSessionKeyWallet);

      const passkeySmartAccount = new SmartAccount({
        payloadSigner: fixtures.passkeySigner.bind(fixtures),
        address: proxyAccountAddress,
        secret: ethersResponse,
      }, getProvider());

      // we just need a stable wallet address, the fact that this is a rich wallet shouldn't matter
      const extraSessionKeyWallet: Wallet = getWallet(LOCAL_RICH_WALLETS[4].privateKey);
      const tokenData = fixtures.getSessionSpendLimitModuleData(extraSessionKeyWallet.address as Address);
      const sessionModuleContract = await fixtures.getSessionSpendLimitContract();
      const callData = sessionModuleContract.interface.encodeFunctionData("setSessionKeys", [[tokenData]]);
      const aaTx = {
        from: proxyAccountAddress,
        to: getAddress(await sessionModuleContract.getAddress()),
        data: callData,
        gasPrice: await provider.getGasPrice(),
        customData: {} as types.Eip712Meta,
        gasLimit: BigInt(0),
      };
      aaTx["gasLimit"] = await provider.estimateGas(aaTx);

      const passkeySignedTransaction = await passkeySmartAccount.signTransaction(aaTx);
      assert(passkeySignedTransaction != null, "valid passkey transaction to sign");

      const passkeyTransactionResponse = await provider.broadcastTransaction(passkeySignedTransaction);
      const passkeyTransactionRecipt = await passkeyTransactionResponse.wait();
      assert.equal(passkeyTransactionRecipt.status, 1, "failed passkey transaction");
    });

    it("might be able to add a session key with passkey, then a session key", async () => {
      const ethersPasskeyResponse = new RecordedResponse("test/signed-ethers-passkey.json");
      const initialSessionKeyWallet = getWallet("0xae3f083edae2d6fb1dfeaa6952ea260596eb67f9f26f4e17ca7d6916479ff9fa");
      const salt = new Uint8Array([
        200, 241, 161, 186, 101, 105, 79,
        240, 98, 64, 50, 124, 168, 204,
        200, 71, 214, 169, 195, 118, 199,
        60, 140, 111, 128, 47, 32, 21,
        170, 177, 174, 166,
      ]);
      const proxyAccountAddress = await fixtures.getFundedProxyAccount(
        salt,
        ethersPasskeyResponse,
        initialSessionKeyWallet);

      const passkeySmartAccount = new SmartAccount({
        payloadSigner: fixtures.passkeySigner.bind(fixtures),
        address: proxyAccountAddress,
        secret: ethersPasskeyResponse,
      }, getProvider());

      // we just need a stable wallet address, the fact that this is a rich wallet shouldn't matter
      const extraSessionKeyWallet: Wallet = getWallet("0x97006fa3cfc8f133ae17d8f0c9a815a8224246b0c667bf08b7a122f5be858c34");
      const tokenData = fixtures.getSessionSpendLimitModuleData(extraSessionKeyWallet.address as Address);

      const sessionModuleContract = await fixtures.getSessionSpendLimitContract();
      const callData = sessionModuleContract.interface.encodeFunctionData("setSessionKeys", [[tokenData]]);
      const transactionForPasskey = {
        from: proxyAccountAddress,
        to: getAddress(await sessionModuleContract.getAddress()),
        data: callData,
        gasPrice: await provider.getGasPrice(),
        customData: {} as types.Eip712Meta,
        gasLimit: BigInt(0),
      };
      transactionForPasskey["gasLimit"] = await provider.estimateGas(transactionForPasskey);

      const passkeySignedTransaction = await passkeySmartAccount.signTransaction(transactionForPasskey);
      assert(passkeySignedTransaction != null, "valid passkey transaction to sign");

      const passkeyTransactionResponse = await provider.broadcastTransaction(passkeySignedTransaction);
      const passkeyTransactionRecipt = await passkeyTransactionResponse.wait();
      assert.equal(passkeyTransactionRecipt.status, 1, "failed passkey transaction");

      // now the part that fails for a different novel reason?
      const thirdSessionKeyWallet = Wallet.createRandom(getProvider());
      const secondExtraSessionKeyData = fixtures.getSessionSpendLimitModuleData(thirdSessionKeyWallet.address as Address);
      const thirdSessionKeyCallData = sessionModuleContract.interface.encodeFunctionData("setSessionKeys", [[secondExtraSessionKeyData]]);
      const sessionModuleAddress = await sessionModuleContract.getAddress();
      const transactionForSessionKey = {
        from: proxyAccountAddress,
        to: getAddress(sessionModuleAddress),
        data: thirdSessionKeyCallData,
        gasPrice: await provider.getGasPrice(),
        customData: {} as types.Eip712Meta,
        gasLimit: BigInt(0),
      };
      transactionForSessionKey["gasLimit"] = await provider.estimateGas(transactionForSessionKey);

      transactionForSessionKey["nonce"] = await provider.getTransactionCount(proxyAccountAddress);
      transactionForSessionKey["gasLimit"] = await provider.estimateGas(transactionForSessionKey);
      const sessionKeySmartAccount = new SmartAccount({
        payloadSigner: fixtures.sessionKeySigner.bind(fixtures),
        address: proxyAccountAddress,
        secret: initialSessionKeyWallet.signingKey,
      }, getProvider());

      const sessionKeySignedTransaction = await sessionKeySmartAccount.signTransaction(transactionForSessionKey);
      assert(sessionKeySignedTransaction != null, "valid session key transaction to sign");

      const sessionKeyTransactionResponse = await provider.broadcastTransaction(sessionKeySignedTransaction);
      const sessionKeyTransactionRecipt = await sessionKeyTransactionResponse.wait();
      assert.equal(sessionKeyTransactionRecipt.status, 1, "failed session key transaction");
    });

    // (this will break when we implement permissions)
    it("can currently add a session key with another session key", async () => {
      const sessionModuleContract = await fixtures.getSessionSpendLimitContract();
      const sessionModuleAddress = await sessionModuleContract.getAddress();
      const factory = await fixtures.getAaFactory();
      const accountImpl = await fixtures.getAccountImplAddress();
      const proxyFix = await fixtures.getProxyAccountContract();
      assert(proxyFix != null, "should deploy proxy");

      // specfially empty wallet to ensure that it doesn't pay like an EOA
      const initialSessionKeyWallet = Wallet.createRandom(getProvider());
      const sessionModuleData = abiCoder.encode(
        ["address", "bytes"],
        [sessionModuleAddress, fixtures.getEncodedSessionModuleData(initialSessionKeyWallet.address as Address)]);
      const salt = new Uint8Array([
        200, 241, 161, 186, 101, 105, 70,
        240, 98, 64, 50, 124, 168, 200,
        200, 71, 214, 169, 195, 118, 190,
        60, 140, 111, 128, 47, 32, 20,
        170, 177, 174, 160,
      ]);
      const proxyAccount = await factory.deployProxy7579Account(
        salt,
        accountImpl,
        "sessionKeyAddingAnotherSessionKey",
        [sessionModuleData],
        [],
      );

      const proxyAccountReceipt = await proxyAccount.wait();
      const proxyAccountAddress = proxyAccountReceipt.contractAddress;
      assert.isDefined(proxyAccountAddress, "no address set");
      await (
        await fixtures.wallet.sendTransaction({
          to: proxyAccountAddress,
          value: parseEther("0.002"),
        })
      ).wait();

      const accountBalance = await provider.getBalance(proxyAccountAddress);
      assert(accountBalance > BigInt(0), "account balance needs to be positive");

      const extraSessionKeyWallet = Wallet.createRandom(getProvider());
      const tokenData = fixtures.getSessionSpendLimitModuleData(extraSessionKeyWallet.address as Address);
      const callData = sessionModuleContract.interface.encodeFunctionData("setSessionKeys", [[tokenData]]);
      const aaTx = {
        from: proxyAccountAddress,
        to: sessionModuleAddress as Address,
        data: callData,
        gasPrice: await provider.getGasPrice(),
        customData: {} as types.Eip712Meta,
        gasLimit: BigInt(0),
      };
      aaTx["gasLimit"] = await provider.estimateGas(aaTx);

      aaTx["nonce"] = await provider.getTransactionCount(proxyAccountAddress);
      aaTx["gasLimit"] = await provider.estimateGas(aaTx);
      const sessionKeySmartAccount = new SmartAccount({
        payloadSigner: fixtures.sessionKeySigner.bind(fixtures),
        address: proxyAccountAddress,
        secret: initialSessionKeyWallet.signingKey,
      }, getProvider());

      const sessionKeySignedTransaction = await sessionKeySmartAccount.signTransaction(aaTx);
      assert(sessionKeySignedTransaction != null, "valid session key transaction to sign");

      const sessionKeyTransactionResponse = await provider.broadcastTransaction(sessionKeySignedTransaction);
      const sessionKeyTransactionRecipt = await sessionKeyTransactionResponse.wait();
      assert.equal(sessionKeyTransactionRecipt.status, 1, "failed session key transaction");
    });

    // This looks like it's is trying to use the session key's EOA to perform a transfer,
    // which isn't the point of having a smart account!
    // even if we do fund the EOA we get a validation error: 0xe7931438
    it.skip("should be able to use a session key to perform a transfer", async () => {
      const sessionKeyAccount = Wallet.createRandom();
      const proxyAccountAddress = await fixtures.getFundedProxyAccount(randomBytes(32), ethersResponse, getWallet(sessionKeyAccount.privateKey));
      const accountBalanceBefore = await getProvider().getBalance(proxyAccountAddress);
      assert(accountBalanceBefore > BigInt(0), "account balance needs to start positive");
      const sessionKeySmartAccount = new SmartAccount({
        payloadSigner: fixtures.sessionKeySigner.bind(fixtures),
        address: proxyAccountAddress,
        secret: sessionKeyAccount.signingKey,
      }, getProvider());

      // sending to a random burn address, just want to see the amount dedecuted
      const transferAmount = ethers.parseEther("0.01");
      const transferTx = await sessionKeySmartAccount.transfer({
        token: utils.ETH_ADDRESS,
        to: Wallet.createRandom().address,
        amount: transferAmount,
      });
      const sessionKeyTransferReceipt = await transferTx.wait();
      assert.equal(sessionKeyTransferReceipt.status, 1, "failed session key transfer");

      const accountBalanceAfter = await getProvider().getBalance(proxyAccountAddress);
      // minus gas as well
      assert(accountBalanceAfter <= (accountBalanceBefore - transferAmount), "account balance to go down after transfer");
>>>>>>> 26c45557
    });

    // this complains about the bad private key, but this account doesn't have a k1 private key
    // it only has a passkey and other tests are setup for custom signing and this one isn't even trying
    // similar to the session key transfer, this might be trying to treat the secret like an EOA during
    // the transfer insted of using the custom signer
    it.skip("should be able to use a passkey to perform a transfer", async () => {
      const salt = new Uint8Array([
        200, 240, 161, 186, 101, 105, 70,
        240, 90, 64, 50, 124, 168, 200,
        200, 70, 214, 169, 195, 118, 190,
        60, 140, 111, 128, 47, 32, 20,
        170, 170, 174, 160,
      ]);
      const proxyAccountAddress = await fixtures.getFundedProxyAccount(
        salt,
        ethersResponse,
        getWallet("0x2073ec805e7eaeefacccff067834afa4d81ea817c5d73fd05f0a1bc470b49887"));
      const passKeySmartAccount = new SmartAccount({
        payloadSigner: fixtures.passkeySigner.bind(fixtures),
        address: proxyAccountAddress,
        secret: ethersResponse,
      }, getProvider());
      const transferTx = await passKeySmartAccount.transfer({
        token: utils.ETH_ADDRESS,
        to: Wallet.createRandom().address,
        amount: ethers.parseEther("0.01"),
      });
      const passKeyTransferReceipt = await transferTx.wait();
      assert.equal(passKeyTransferReceipt.status, 1, "failed pass key transfer");
    });
  });

  // NOTE: Use `pnpm run deploy` to only deploy the contracts to your environment
  it("should deploy all contracts", async () => {
    const verifierContract = await fixtures.getWebAuthnVerifierContract();
    const sessionModuleContract = await fixtures.getSessionSpendLimitContract();
    const proxyContract = await fixtures.getProxyAccountContract();
    const erc7579Contract = await fixtures.getAccountImplContract();
    const factoryContract = await fixtures.getAaFactory();

    logInfo(`Verifier Address      : ${await verifierContract.getAddress()}`);
    logInfo(`AA Factory Address    : ${await factoryContract.getAddress()}`);
    logInfo(`Proxy Account Address : ${await proxyContract.getAddress()}`);
    logInfo(`ERC7579 Address       : ${await erc7579Contract.getAddress()}`);
    logInfo(`Session/spend-limit   : ${await sessionModuleContract.getAddress()}`);
  });
});<|MERGE_RESOLUTION|>--- conflicted
+++ resolved
@@ -1,12 +1,3 @@
-<<<<<<< HEAD
-
-import { SmartAccount, types, utils, Wallet } from "zksync-ethers";
-import { parseEther, randomBytes } from 'ethers';
-import { AbiCoder, ethers, ZeroAddress } from "ethers";
-import { it } from "mocha";
-import { logInfo, getWallet, getProvider, create2, deployFactory, RecordedResponse, LOCAL_RICH_WALLETS } from "./utils";
-=======
->>>>>>> 26c45557
 import { assert, expect } from "chai";
 import { BytesLike, parseEther, randomBytes } from "ethers";
 import { AbiCoder, Contract, ethers, ZeroAddress } from "ethers";
@@ -22,16 +13,9 @@
 import { SmartAccount, types, utils, Wallet } from "zksync-ethers";
 
 import { createZksyncPasskeyClient } from "./sdk/PasskeyClient";
-<<<<<<< HEAD
-import { base64UrlToUint8Array, unwrapEC2Signature } from "./sdk/utils/passkey";
-import { sendTransaction, waitForTransactionReceipt, writeContract } from "viem/actions";
-import { privateKeyToAccount } from "viem/accounts";
-
-import type { PasskeyValidator, ERC7579Account, SessionPasskeySpendLimitModule, AAFactory } from "../typechain-types";
-import { AAFactory__factory, SessionPasskeySpendLimitModule__factory } from "../typechain-types";
-=======
 import { create2, deployFactory, getProvider, getWallet, LOCAL_RICH_WALLETS, logInfo, RecordedResponse } from "./utils";
->>>>>>> 26c45557
+
+import type { AAFactory, WebAuthValidator, SessionPasskeySpendLimitModule, ERC7579Account } from "../typechain-types";
 
 // Token Config Interface definitions
 interface SpendLimit {
@@ -48,34 +32,6 @@
   spendLimits: SpendLimit[];
 }
 export class ContractFixtures {
-<<<<<<< HEAD
-    // NOTE: CHANGING THE READONLY VALUES WILL REQUIRE UPDATING THE STATIC SIGNATURE
-    readonly wallet: Wallet = getWallet(LOCAL_RICH_WALLETS[0].privateKey);
-    // Below Private Key was randomly generated for testing purposes
-    readonly sessionKeyWallet: Wallet = getWallet("0xf51513036f18ef46508ddb0fff7aa153260ff76721b2f53c33fc178152fb481e");
-    readonly ethersStaticSalt = new Uint8Array([
-        205, 241, 161, 186, 101, 105, 79,
-        248, 98, 64, 50, 124, 168, 204,
-        200, 71, 214, 169, 195, 118, 199,
-        62, 140, 111, 128, 47, 32, 21,
-        177, 177, 174, 166
-    ]);
-    readonly viemStaticSalt = new Uint8Array([
-        0, 0, 0, 0, 0, 0, 0,
-        248, 98, 64, 50, 124, 168, 204,
-        200, 71, 214, 169, 195, 118, 199,
-        62, 140, 111, 128, 47, 32, 21,
-        177, 177, 174, 166
-    ])
-    readonly tokenForSpendLimit = "0xAe045DE5638162fa134807Cb558E15A3F5A7F853";
-
-    private _aaFactory: AAFactory;
-    async getAaFactory() {
-        if (!this._aaFactory) {
-            this._aaFactory = await deployFactory("AAFactory", this.wallet);
-        }
-        return this._aaFactory;
-=======
   // NOTE: CHANGING THE READONLY VALUES WILL REQUIRE UPDATING THE STATIC SIGNATURE
   readonly wallet: Wallet = getWallet(LOCAL_RICH_WALLETS[0].privateKey);
   readonly viemSessionKeyWallet: Wallet = getWallet(LOCAL_RICH_WALLETS[2].privateKey);
@@ -99,39 +55,15 @@
 
   private abiCoder = new AbiCoder();
 
-  private _aaFactory: Contract;
+  private _aaFactory: AAFactory;
   async getAaFactory() {
     if (!this._aaFactory) {
       this._aaFactory = await deployFactory("AAFactory", this.wallet);
->>>>>>> 26c45557
     }
     return this._aaFactory;
   }
 
-<<<<<<< HEAD
-    private _passkeyModuleContract: SessionPasskeySpendLimitModule;
-    async getPasskeyModuleContract() {
-        if (!this._passkeyModuleContract) {
-            this._passkeyModuleContract = <any>await create2("SessionPasskeySpendLimitModule", this.wallet, this.ethersStaticSalt);
-        }
-        return this._passkeyModuleContract
-    }
-
-    private _expensiveVerifierContract: PasskeyValidator;
-    async getExpensiveVerifierContract() {
-        if (!this._expensiveVerifierContract) {
-            this._expensiveVerifierContract = <any>await create2("PasskeyValidator", this.wallet, this.ethersStaticSalt);
-        }
-        return this._expensiveVerifierContract
-    }
-    private _accountImplContract: ERC7579Account;
-    async getAccountImplContract() {
-        if (!this._accountImplContract) {
-            this._accountImplContract = <any>await create2("ERC7579Account", this.wallet, this.ethersStaticSalt);
-        }
-        return this._accountImplContract;
-=======
-  private _sessionSpendLimitModule: Contract;
+  private _sessionSpendLimitModule: SessionPasskeySpendLimitModule;
   async getSessionSpendLimitContract() {
     if (!this._sessionSpendLimitModule) {
       this._sessionSpendLimitModule = await create2("SessionPasskeySpendLimitModule", this.wallet, this.ethersStaticSalt);
@@ -139,7 +71,7 @@
     return this._sessionSpendLimitModule;
   }
 
-  private _webauthnValidatorModule: Contract;
+  private _webauthnValidatorModule: WebAuthValidator;
   // does passkey validation via modular interface
   async getWebAuthnVerifierContract() {
     if (!this._webauthnValidatorModule) {
@@ -148,32 +80,21 @@
     return this._webauthnValidatorModule;
   }
 
-  private _passkeyModuleAddress: Address;
+  private _passkeyModuleAddress: string;
   async getPasskeyModuleAddress() {
     if (!this._passkeyModuleAddress) {
       const passkeyModule = await this.getWebAuthnVerifierContract();
       this._passkeyModuleAddress = getAddress(await passkeyModule.getAddress());
->>>>>>> 26c45557
     }
     return this._passkeyModuleAddress;
   }
 
-  private _accountImplContract: Contract;
+  private _accountImplContract: ERC7579Account;
   // wraps the clave account
   async getAccountImplContract() {
     if (!this._accountImplContract) {
       this._accountImplContract = await create2("ERC7579Account", this.wallet, this.ethersStaticSalt);
     }
-<<<<<<< HEAD
-
-    private _proxyAccountContract: ERC7579Account;
-    async getProxyAccountContract() {
-        const claveAddress = await this.getAccountImplAddress();
-        if (!this._proxyAccountContract) {
-            this._proxyAccountContract = <any>await create2("AccountProxy", this.wallet, this.ethersStaticSalt, [claveAddress]);
-        }
-        return this._proxyAccountContract;
-=======
     return this._accountImplContract;
   }
 
@@ -183,7 +104,6 @@
     if (!this._accountImplAddress) {
       const accountImpl = await this.getAccountImplContract();
       this._accountImplAddress = await accountImpl.getAddress();
->>>>>>> 26c45557
     }
     return this._accountImplAddress;
   }
@@ -194,20 +114,6 @@
     if (!this._proxyAccountContract) {
       this._proxyAccountContract = await create2("AccountProxy", this.wallet, this.ethersStaticSalt, [claveAddress]);
     }
-<<<<<<< HEAD
-    const tokenConfigTypes = [
-        "address", // token
-        "bytes",   // publicKey
-        "uint256"  // limit
-    ];
-
-    function getTokenConfig(): TokenConfig {
-        return {
-            token: fixtures.tokenForSpendLimit,
-            publicKey: ethersResponse.getXyPublicKey(),
-            limit: ethers.toBigInt(1000)
-        }
-=======
     return this._proxyAccountContract;
   }
 
@@ -218,7 +124,6 @@
     const cachedProxyAddress = this._fundedProxyAccountAddress.get(uniqueAccountKey);
     if (cachedProxyAddress) {
       return cachedProxyAddress;
->>>>>>> 26c45557
     }
     const passkeyModule = await this.getWebAuthnVerifierContract();
     const passkeyModuleAddress = await passkeyModule.getAddress();
@@ -241,10 +146,11 @@
       uniqueAccountKey,
       [sessionModuleData, passkeyModuleData],
       [],
+      [],
     );
 
     const proxyAccountReceipt = await proxyAccount.wait();
-    const proxyAccountAddress = proxyAccountReceipt.contractAddress;
+    const proxyAccountAddress = <Address>proxyAccountReceipt!.contractAddress!;
     assert.isDefined(proxyAccountAddress, "no address set");
     await (
       await this.wallet.sendTransaction({
@@ -266,34 +172,24 @@
       [secret.rs.r, secret.rs.s],
     ]);
 
-<<<<<<< HEAD
-    function getModuleData() {
-        const config = getTokenConfig();
-        return abiCoder.encode(
-            [`tuple(${tokenConfigTypes.join(",")})[]`], // Solidity equivalent: TokenConfig[]
-            [[[config.token, config.publicKey, config.limit]]]
-        );
-    }
-=======
     // clave expects signature + validator address + validator hook data
     const fullFormattedSig = this.abiCoder.encode(["bytes", "address", "bytes[]"], [
       fatSignature,
       await this.getPasskeyModuleAddress(),
       [],
     ]);
->>>>>>> 26c45557
-
-    return Promise.resolve<string>(fullFormattedSig);
+
+    return fullFormattedSig;
   };
 
   async sessionKeySigner(hash: BytesLike, secret: ethers.SigningKey) {
     const sessionKeySignature = secret.sign(hash);
     const spendLimitModule = await this.getSessionSpendLimitContract();
-    return Promise.resolve<string>(this.abiCoder.encode(["bytes", "address", "bytes[]"], [
+    return this.abiCoder.encode(["bytes", "address", "bytes[]"], [
       sessionKeySignature.serialized,
       await spendLimitModule.getAddress(),
       [],
-    ]));
+    ]);
   };
 
   getSessionSpendLimitModuleData(sessionPublicKey: Address): SessionKey {
@@ -498,6 +394,7 @@
         "testProxyAccount",
         [webauthModuleData, sessionSpendModuleData],
         [],
+        [],
       );
       const proxyAccountTxReceipt = await proxyAccount.wait();
 
@@ -508,11 +405,11 @@
       //      event ProxyAccountDeployed(address accountAddress)
       //
       // Then, this would be more precise with decodeEventLog()
-      const newAddress = abiCoder.decode(["address"], proxyAccountTxReceipt.logs[0].data);
+      const newAddress = abiCoder.decode(["address"], proxyAccountTxReceipt!.logs[0].data);
       const proxyAccountAddress = newAddress[0];
 
       expect(proxyAccountAddress, "the proxy account location via logs").to.not.equal(ZeroAddress, "be a valid address");
-      expect(proxyAccountTxReceipt.contractAddress, "the proxy account location via return").to.not.equal(ZeroAddress, "be a non-zero address");
+      expect(proxyAccountTxReceipt!.contractAddress, "the proxy account location via return").to.not.equal(ZeroAddress, "be a non-zero address");
     });
 
     it("should add passkey and verifier to account", async () => {
@@ -542,230 +439,12 @@
         "passkeyVerifierAccount",
         [passkeyModuleData],
         [sessionModuleData],
+        []
       );
       const proxyAccountTxReceipt = await proxyAccount.wait();
 
-      assert(proxyAccountTxReceipt.contractAddress != ethers.ZeroAddress, "valid proxy account address");
-    });
-<<<<<<< HEAD
-
-    it("should deploy proxy account via factory", async () => {
-        const aaFactoryContract = await fixtures.getAaFactory();
-        assert(aaFactoryContract != null, "No AA Factory deployed");
-
-        const passkeyModule = await fixtures.getPasskeyModuleContract();
-        assert(passkeyModule != null, "no module available");
-
-        const expensiveVerifierContract = await fixtures.getExpensiveVerifierContract();
-        assert(expensiveVerifierContract != null, "no verifier available");
-
-        const proxyAccount = await aaFactoryContract.deployProxy7579Account(
-            randomBytes(32),
-            await fixtures.getAccountImplAddress(),
-            [],
-            [ethersResponse.getXyPublicKey()],
-            [expensiveVerifierContract],
-            [passkeyModule],
-            [getModuleData()]
-        );
-        const proxyAccountTxReceipt = await proxyAccount.wait();
-
-        // Extract and decode the return address from the return data/logs
-        // Assuming the return data is in the first log's data field
-        //
-        // Alternatively, we could emit an event like:
-        //      event ProxyAccountDeployed(address accountAddress)
-        //
-        // Then, this would be more precise with decodeEventLog()
-        const newAddress = abiCoder.decode(["address"], proxyAccountTxReceipt!.logs[0].data);
-        const proxyAccountAddress = newAddress[0];
-
-        expect(proxyAccountAddress, "the proxy account location via logs").to.not.equal(ZeroAddress, "be a valid address");
-        expect(proxyAccountTxReceipt!.contractAddress, "the proxy account location via return").to.not.equal(ZeroAddress, "be a non-zero address");
-    });
-
-    it("should set spend limit via module with ethers", async () => {
-        const verifierContract = await fixtures.getExpensiveVerifierContract();
-        const expensiveVerifierAddress = await verifierContract.getAddress();
-        const moduleContract = await fixtures.getPasskeyModuleContract();
-        const moduleAddress = await moduleContract.getAddress();
-        const factory = await fixtures.getAaFactory();
-        const accountImpl = await fixtures.getAccountImplAddress();
-
-        const proxyAccount = await factory.deployProxy7579Account(
-            fixtures.ethersStaticSalt,
-            accountImpl,
-            [],
-            [ethersResponse.getXyPublicKey()],
-            [expensiveVerifierAddress],
-            [moduleAddress],
-            [getModuleData()]
-        );
-
-        const proxyAccountReceipt = await proxyAccount.wait();
-        const proxyAccountAddress = proxyAccountReceipt!.contractAddress!;
-        assert.isDefined(proxyAccountAddress, "no address set");
-        await (
-            await fixtures.wallet.sendTransaction({
-                to: proxyAccountAddress,
-                value: parseEther('0.002'),
-            })
-        ).wait();
-
-        const authDataBuffer = base64UrlToUint8Array(ethersResponse.authenticatorData);
-        const clientDataBuffer = base64UrlToUint8Array(ethersResponse.clientData);
-        const rs = unwrapEC2Signature(base64UrlToUint8Array(ethersResponse.b64SignedChallenge));
-        // steps to get the data for this test
-        // 1. build the transaction here in the test (aaTx)
-        // 2. use this sample signer to get the transaction hash of a realistic transaction
-        // 3. take that transaction hash to another app, and sign it (as the challange)
-        // 4. bring that signed hash back here and have it returned as the signer
-        const isTestMode = false;
-        const extractSigningHash = async (hash: string, _secretKey, _provider) => {
-            const b64Hash = ethers.encodeBase64(hash)
-            if (isTestMode) {
-                return b64Hash;
-            } else {
-                // the validator is now responsible for checking and hashing this
-                const fatSignature = abiCoder.encode(["bytes", "bytes", "bytes32[2]"], [
-                    authDataBuffer,
-                    clientDataBuffer,
-                    [rs.r, rs.s]
-                ])
-
-                // clave expects sigature + validator address + validator hook data
-                const fullFormattedSig = abiCoder.encode(["bytes", "address", "bytes[]"], [
-                    fatSignature,
-                    expensiveVerifierAddress,
-                    []
-                ]);
-
-                return fullFormattedSig;
-            }
-        };
-
-        // smart account secret isn't stored in javascript (because it's a passkey)
-        // but we do have sessionkey secret
-        const ethersTestSmartAccount = new SmartAccount({
-            payloadSigner: extractSigningHash,
-            address: proxyAccountAddress,
-            secret: fixtures.sessionKeyWallet.privateKey
-        }, getProvider());
-
-        const tokenConfig = getTokenConfig()
-        const callData = moduleContract.interface.encodeFunctionData(
-            'addSessionKey',
-            [
-                fixtures.sessionKeyWallet.address,
-                tokenConfig.token,
-                100,
-            ]
-        );
-        const aaTx = {
-            type: 113,
-            from: proxyAccountAddress,
-            to: moduleAddress as Address,
-            data: callData,
-            chainId: (await provider.getNetwork()).chainId,
-            nonce: await provider.getTransactionCount(proxyAccountAddress),
-            gasPrice: await provider.getGasPrice(),
-            customData: {
-                gasPerPubdata: utils.DEFAULT_GAS_PER_PUBDATA_LIMIT,
-            } as types.Eip712Meta,
-        };
-
-        aaTx['gasLimit'] = await provider.estimateGas(aaTx);
-
-        const signedTransaction = await ethersTestSmartAccount.signTransaction(aaTx);
-        assert(signedTransaction != null, "valid transaction to sign");
-
-        await provider.broadcastTransaction(signedTransaction);
-    });
-
-    it("should set spend limit via module with viem", async () => {
-        const verifierContract = await fixtures.getExpensiveVerifierContract();
-        const moduleContract = await fixtures.getPasskeyModuleContract();
-        const factoryContract = await fixtures.getAaFactory();
-
-        const expensiveVerifierAddress = await verifierContract.getAddress();
-        const moduleAddress = await moduleContract.getAddress();
-        const accountImpl = await fixtures.getAccountImplAddress();
-        const localClient: Chain = {
-            ...zksyncInMemoryNode,
-            rpcUrls: {
-                default: {
-                  // @ts-ignore
-                    http: [hre.network.config.url], // Override if not using the default port
-                }
-            }
-        };
-
-        const richWallet = createWalletClient({
-            account: privateKeyToAccount(fixtures.wallet.privateKey as Hash),
-            chain: localClient,
-            transport: http(),
-        }).extend(publicActions);
-
-        const proxyAccount = await writeContract(richWallet as any, {
-            address: await factoryContract.getAddress(),
-            abi: AAFactory__factory.abi,
-            functionName: "deployProxy7579Account",
-            args: [
-                toHex(fixtures.viemStaticSalt),
-                accountImpl,
-                [],
-                [toHex(viemResponse.getXyPublicKey())],
-                [expensiveVerifierAddress],
-                [moduleAddress],
-                [getModuleData()]
-            ],
-        } as any);
-        const proxyAccountReceipt = await waitForTransactionReceipt(richWallet as any, { hash: proxyAccount });
-        const proxyAccountAddress = getAddress(proxyAccountReceipt.contractAddress!);
-
-        assert.isDefined(proxyAccountAddress, "no address set");
-        const chainResponse = await waitForTransactionReceipt(richWallet as any, {
-            hash: await richWallet.sendTransaction({
-                to: proxyAccountAddress,
-                value: parseEther("0.05"),
-            } as any)
-        });
-        assert.equal(chainResponse.status, "success", "should fund without errors");
-
-        const passkeyClient = createZksyncPasskeyClient({
-            address: proxyAccountAddress as Address,
-            chain: localClient,
-            key: "wallet",
-            name: "ZKsync Account Passkey Client",
-            signHash: async () => ({
-                authenticatorData: viemResponse.authenticatorData,
-                clientDataJSON: viemResponse.clientData,
-                signature: viemResponse.b64SignedChallenge
-            }),
-            transport: http(),
-            userDisplayName: "",
-            userName: "",
-        });
-
-        const tokenConfig = getTokenConfig();
-        const callData = encodeFunctionData({
-            abi: SessionPasskeySpendLimitModule__factory.abi,
-            functionName: "addSessionKey",
-            args: [
-                fixtures.sessionKeyWallet.address as Address,
-                tokenConfig.token as Address,
-                BigInt(100)
-            ],
-        });
-
-        const transactionHash = await sendTransaction(passkeyClient, {
-            to: moduleAddress as Address,
-            data: callData as Hash,
-        } as any);
-
-        const receipt = await waitForTransactionReceipt(passkeyClient, { hash: transactionHash });
-        assert.equal(receipt.status, "success", "addSessionKey transaction should be successful");
-=======
+      assert(proxyAccountTxReceipt!.contractAddress != ethers.ZeroAddress, "valid proxy account address");
+    });
     it("should add a new session key with a passkey", async () => {
       const initialSessionKeyWallet: Wallet = getWallet("0xf51513036f18ef46508ddb0fff7aa153260ff76721b2f53c33fc178152fb481e");
       const proxyAccountAddress = await fixtures.getFundedProxyAccount(
@@ -904,10 +583,11 @@
         "sessionKeyAddingAnotherSessionKey",
         [sessionModuleData],
         [],
+        []
       );
 
       const proxyAccountReceipt = await proxyAccount.wait();
-      const proxyAccountAddress = proxyAccountReceipt.contractAddress;
+      const proxyAccountAddress = proxyAccountReceipt!.contractAddress;
       assert.isDefined(proxyAccountAddress, "no address set");
       await (
         await fixtures.wallet.sendTransaction({
@@ -916,7 +596,7 @@
         })
       ).wait();
 
-      const accountBalance = await provider.getBalance(proxyAccountAddress);
+      const accountBalance = await provider.getBalance(proxyAccountAddress!);
       assert(accountBalance > BigInt(0), "account balance needs to be positive");
 
       const extraSessionKeyWallet = Wallet.createRandom(getProvider());
@@ -932,11 +612,11 @@
       };
       aaTx["gasLimit"] = await provider.estimateGas(aaTx);
 
-      aaTx["nonce"] = await provider.getTransactionCount(proxyAccountAddress);
+      aaTx["nonce"] = await provider.getTransactionCount(proxyAccountAddress!);
       aaTx["gasLimit"] = await provider.estimateGas(aaTx);
       const sessionKeySmartAccount = new SmartAccount({
         payloadSigner: fixtures.sessionKeySigner.bind(fixtures),
-        address: proxyAccountAddress,
+        address: proxyAccountAddress!,
         secret: initialSessionKeyWallet.signingKey,
       }, getProvider());
 
@@ -975,7 +655,6 @@
       const accountBalanceAfter = await getProvider().getBalance(proxyAccountAddress);
       // minus gas as well
       assert(accountBalanceAfter <= (accountBalanceBefore - transferAmount), "account balance to go down after transfer");
->>>>>>> 26c45557
     });
 
     // this complains about the bad private key, but this account doesn't have a k1 private key
