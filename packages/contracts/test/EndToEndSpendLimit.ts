<<<<<<< HEAD
import { promises } from "node:fs";

import { assert, expect } from "chai";
import { BytesLike, parseEther, randomBytes } from "ethers";
import { AbiCoder, Contract, ethers, ZeroAddress } from "ethers";
import * as hre from "hardhat";
import { it } from "mocha";
import { Address, Chain, createWalletClient, encodeAbiParameters, encodeFunctionData, getAddress, Hash, http, isHex, publicActions, toHex } from "viem";
import { privateKeyToAccount } from "viem/accounts";
import { sendTransaction, waitForTransactionReceipt, writeContract } from "viem/actions";
import { zksyncInMemoryNode } from "viem/chains";
import { Provider, SmartAccount, types, utils, Wallet } from "zksync-ethers";

import { createZKsyncPasskeyClient } from "./sdk/PasskeyClient";
import { base64UrlToUint8Array, unwrapEC2Signature } from "./sdk/utils/passkey";
import { create2, deployFactory, getProvider, getWallet, LOCAL_RICH_WALLETS, logInfo, RecordedResponse } from "./utils";

// Token Config Interface definitions
interface SpendLimit {
  tokenAddress: string;
  limit: bigint;
}
=======
import { assert, expect } from "chai";
import { parseEther, randomBytes } from "ethers";
import { AbiCoder, Contract, ethers, ZeroAddress } from "ethers";
import * as hre from "hardhat";
import { it } from "mocha";
import { Address, Chain, createWalletClient, encodeFunctionData, getAddress, Hash, http, publicActions, toHex } from "viem";
import { privateKeyToAccount } from "viem/accounts";
import { sendTransaction, waitForTransactionReceipt, writeContract } from "viem/actions";
import { zksyncInMemoryNode } from "viem/chains";
import { SmartAccount, types, utils, Wallet } from "zksync-ethers";

import { createZksyncPasskeyClient } from "./sdk/PasskeyClient";
import { base64UrlToUint8Array, unwrapEC2Signature } from "./sdk/utils/passkey";
import { create2, deployFactory, getProvider, getWallet, LOCAL_RICH_WALLETS, logInfo, RecordedResponse } from "./utils";
>>>>>>> 424e971f

interface SessionKey {
  // the public address of the session
  sessionKey: string;
  // block timestamp
  expiresAt: bigint;
  // if not de-duplicated, the last token address wins
  spendLimits: SpendLimit[];
}
export class ContractFixtures {
  // NOTE: CHANGING THE READONLY VALUES WILL REQUIRE UPDATING THE STATIC SIGNATURE
  readonly wallet: Wallet = getWallet(LOCAL_RICH_WALLETS[0].privateKey);
  // Below Private Key was randomly generated for testing purposes
<<<<<<< HEAD
  readonly ethersSessionKeyWallet: Wallet = getWallet("0xf51513036f18ef46508ddb0fff7aa153260ff76721b2f53c33fc178152fb481e");
  readonly viemSessionKeyWallet: Wallet = getWallet(LOCAL_RICH_WALLETS[2].privateKey);
=======
  readonly sessionKeyWallet: Wallet = getWallet("0xf51513036f18ef46508ddb0fff7aa153260ff76721b2f53c33fc178152fb481e");
>>>>>>> 424e971f
  readonly ethersStaticSalt = new Uint8Array([
    205, 241, 161, 186, 101, 105, 79,
    248, 98, 64, 50, 124, 168, 204,
    200, 71, 214, 169, 195, 118, 199,
    62, 140, 111, 128, 47, 32, 21,
    177, 177, 174, 166,
  ]);

  readonly viemStaticSalt = new Uint8Array([
    0, 0, 0, 0, 0, 0, 0,
    248, 98, 64, 50, 124, 168, 204,
    200, 71, 214, 169, 195, 118, 199,
    62, 140, 111, 128, 47, 32, 21,
    177, 177, 174, 166,
  ]);

  readonly tokenForSpendLimit = "0xAe045DE5638162fa134807Cb558E15A3F5A7F853";

  private _aaFactory: Contract;
  async getAaFactory() {
    if (!this._aaFactory) {
      this._aaFactory = await deployFactory("AAFactory", this.wallet);
    }
    return this._aaFactory;
  }

<<<<<<< HEAD
  private _sessionSpendLimitModule: Contract;
  async getPasskeyModuleContract() {
    if (!this._sessionSpendLimitModule) {
      this._sessionSpendLimitModule = await create2("SessionPasskeySpendLimitModule", this.wallet, this.ethersStaticSalt);
    }
    return this._sessionSpendLimitModule;
  }

  private _webauthnValidatorModule: Contract;
  // does passkey validation via modular interface
  async getWebAuthnVerifierContract() {
    if (!this._webauthnValidatorModule) {
      this._webauthnValidatorModule = await create2("WebAuthValidator", this.wallet, this.ethersStaticSalt);
    }
    return this._webauthnValidatorModule;
  }

  private _accountImplContract: Contract;
  // wraps the clave account
  async getAccountImplContract() {
    if (!this._accountImplContract) {
      this._accountImplContract = await create2("ERC7579Account", this.wallet, this.ethersStaticSalt);
    }
    return this._accountImplContract;
  }

  private _accountImplAddress: string;
  // deploys the base account for future proxy use
  async getAccountImplAddress() {
    if (!this._accountImplAddress) {
      const accountImpl = await this.getAccountImplContract();
      this._accountImplAddress = await accountImpl.getAddress();
    }
=======
  private _passkeyModuleContract: Contract;
  async getPasskeyModuleContract() {
    if (!this._passkeyModuleContract) {
      this._passkeyModuleContract = await create2("SessionPasskeySpendLimitModule", this.wallet, this.ethersStaticSalt);
    }
    return this._passkeyModuleContract;
  }

  private _expensiveVerifierContract: Contract;
  async getExpensiveVerifierContract() {
    if (!this._expensiveVerifierContract) {
      this._expensiveVerifierContract = await create2("PasskeyValidator", this.wallet, this.ethersStaticSalt);
    }
    return this._expensiveVerifierContract;
  }

  private _accountImplContract: Contract;
  async getAccountImplContract() {
    if (!this._accountImplContract) {
      this._accountImplContract = await create2("ERC7579Account", this.wallet, this.ethersStaticSalt);
    }
    return this._accountImplContract;
  }

  private _accountImplAddress: string;
  async getAccountImplAddress() {
    if (!this._accountImplAddress) {
      const accountImpl = await this.getAccountImplContract();
      this._accountImplAddress = await accountImpl.getAddress();
    }
>>>>>>> 424e971f
    return this._accountImplAddress;
  }

  private _proxyAccountContract: Contract;
  async getProxyAccountContract() {
    const claveAddress = await this.getAccountImplAddress();
    if (!this._proxyAccountContract) {
      this._proxyAccountContract = await create2("AccountProxy", this.wallet, this.ethersStaticSalt, [claveAddress]);
    }
    return this._proxyAccountContract;
  }
<<<<<<< HEAD

  async getModuleData(sessionKey: string): Promise<SessionKey> {
    return {
      sessionKey: sessionKey,
      expiresAt: BigInt(1000000),
      spendLimits: [{
        tokenAddress: this.tokenForSpendLimit,
        limit: BigInt(1000),
      }],
    };
  }

  async getEncodedModuleData(sessionKey: string) {
    const abiCoder = new AbiCoder();

    const spendLimitTypes = [
      "address tokenAddress",
      "uint256 limit",
    ];

    const sessionKeyTypes = [
      "address sessionKey",
      "uint256 expiresAt",
      `tuple(${spendLimitTypes.join(",")})[] spendLimits`,
    ];
    return abiCoder.encode(
      [`tuple(${sessionKeyTypes.join(",")})[]`], // Solidity equivalent: SessionKey[]
      [[await this.getModuleData(sessionKey)].map((config) => [
        config.sessionKey,
        config.expiresAt,
        config.spendLimits,
      ])],
    );
  }
}

describe("Spend limit validation", function () {
  const fixtures = new ContractFixtures();
  const ethersResponse = new RecordedResponse("test/signed-challenge.json");
  const viemResponse = new RecordedResponse("test/signed-viem-challenge.json");
  const abiCoder = new AbiCoder();
  const provider = getProvider();
=======
}

describe("Spend limit validation", function () {
  const fixtures = new ContractFixtures();
  const ethersResponse = new RecordedResponse("test/signed-challenge.json");
  const viemResponse = new RecordedResponse("test/signed-viem-challenge.json");
  const abiCoder = new AbiCoder();
  const provider = getProvider();

  // Token Config Interface definitions
  // eslint-disable-next-line @typescript-eslint/no-unused-vars
  interface TokenConfig {
    token: string; // address
    publicKey: Buffer; // bytes
    limit: ethers.BigNumberish; // uint256
  }
  const tokenConfigTypes = [
    "address", // token
    "bytes", // publicKey
    "uint256", // limit
  ];

  async function getTokenConfig() {
    return {
      token: fixtures.tokenForSpendLimit,
      publicKey: await ethersResponse.getXyPublicKey(),
      limit: ethers.toBigInt(1000),
    };
  }

  async function getModuleData() {
    return abiCoder.encode(
      [`tuple(${tokenConfigTypes.join(",")})[]`], // Solidity equivalent: TokenConfig[]
      [[await getTokenConfig()].map((config) => [
        config.token,
        config.publicKey,
        config.limit,
      ])],
    );
  }
>>>>>>> 424e971f

  it("should deploy module", async () => {
    const passkeyModuleContract = await fixtures.getPasskeyModuleContract();
    assert(passkeyModuleContract != null, "No module deployed");
  });

  it("should deploy verifier", async () => {
<<<<<<< HEAD
    const validatorModule = await fixtures.getWebAuthnVerifierContract();
    assert(validatorModule != null, "No verifier deployed");
=======
    const expensiveVerifierContract = await fixtures.getExpensiveVerifierContract();
    assert(expensiveVerifierContract != null, "No verifier deployed");
>>>>>>> 424e971f
  });

  it("should deploy implemention", async () => {
    const accountImplContract = await fixtures.getAccountImplContract();
    assert(accountImplContract != null, "No account impl deployed");
  });

  it("should deploy proxy directly", async () => {
    const proxyAccountContract = await fixtures.getProxyAccountContract();
    assert(proxyAccountContract != null, "No account proxy deployed");
  });

  it("should deploy proxy account via factory", async () => {
    const aaFactoryContract = await fixtures.getAaFactory();
    assert(aaFactoryContract != null, "No AA Factory deployed");

    const passkeyModule = await fixtures.getPasskeyModuleContract();
    assert(passkeyModule != null, "no module available");

<<<<<<< HEAD
    const validatorModule = await fixtures.getWebAuthnVerifierContract();
    assert(validatorModule != null, "no verifier available");

    const forceDeploy = await fixtures.getProxyAccountContract();
    assert(forceDeploy != null, "proxy fails");

    const sessionKeyWallet = Wallet.createRandom(getProvider());
    const webauthModuleData = abiCoder.encode(["address", "bytes"], [await validatorModule.getAddress(), await ethersResponse.getXyPublicKey()]);
    const sessionSpendModuleData = abiCoder.encode(["address", "bytes"], [await passkeyModule.getAddress(), await fixtures.getEncodedModuleData(sessionKeyWallet.address)]);
    const proxyAccount = await aaFactoryContract.deployProxy7579Account(
      randomBytes(32),
      await fixtures.getAccountImplAddress(),
      [webauthModuleData, sessionSpendModuleData],
      [],
=======
    const expensiveVerifierContract = await fixtures.getExpensiveVerifierContract();
    assert(expensiveVerifierContract != null, "no verifier available");

    const proxyAccount = await aaFactoryContract.deployProxy7579Account(
      randomBytes(32),
      await fixtures.getAccountImplAddress(),
      await ethersResponse.getXyPublicKey(),
      expensiveVerifierContract,
      await passkeyModule.getAddress(),
      await getModuleData(),
>>>>>>> 424e971f
    );
    const proxyAccountTxReceipt = await proxyAccount.wait();

    // Extract and decode the return address from the return data/logs
    // Assuming the return data is in the first log's data field
    //
    // Alternatively, we could emit an event like:
    //      event ProxyAccountDeployed(address accountAddress)
    //
    // Then, this would be more precise with decodeEventLog()
    const newAddress = abiCoder.decode(["address"], proxyAccountTxReceipt.logs[0].data);
    const proxyAccountAddress = newAddress[0];

    expect(proxyAccountAddress, "the proxy account location via logs").to.not.equal(ZeroAddress, "be a valid address");
    expect(proxyAccountTxReceipt.contractAddress, "the proxy account location via return").to.not.equal(ZeroAddress, "be a non-zero address");
  });

  it("should add passkey and verifier to account", async () => {
    //
    // PART ONE: Initialize ClaveAccount implemention, verifier module, spendlimit module, and factory
    //
    const aaFactoryContract = await fixtures.getAaFactory();
    assert(aaFactoryContract != null, "No AA Factory deployed");

<<<<<<< HEAD
    const validatorModule = await fixtures.getWebAuthnVerifierContract();
    const expensiveVerifierAddress = await validatorModule.getAddress();
=======
    const verifierContract = await fixtures.getExpensiveVerifierContract();
    const expensiveVerifierAddress = await verifierContract.getAddress();
>>>>>>> 424e971f

    const moduleAddress = await (await fixtures.getPasskeyModuleContract()).getAddress();
    //
    // PART TWO: Install Module with passkey (salt needs to be random to not collide with other tests)
    //
<<<<<<< HEAD
    const sessionKeyWallet = Wallet.createRandom(getProvider());
    const validationData = abiCoder.encode(["address", "bytes"], [expensiveVerifierAddress, await ethersResponse.getXyPublicKey()]);
    const moduleData = abiCoder.encode(["address", "bytes"], [moduleAddress, await fixtures.getEncodedModuleData(sessionKeyWallet.address)]);
    const proxyAccount = await aaFactoryContract.deployProxy7579Account(
      randomBytes(32),
      await fixtures.getAccountImplAddress(),
      [validationData],
      [moduleData],
=======
    const proxyAccount = await aaFactoryContract.deployProxy7579Account(
      randomBytes(32),
      await fixtures.getAccountImplAddress(),
      await ethersResponse.getXyPublicKey(),
      expensiveVerifierAddress,
      moduleAddress,
      await getModuleData(),
>>>>>>> 424e971f
    );
    const proxyAccountTxReceipt = await proxyAccount.wait();

    assert(proxyAccountTxReceipt.contractAddress != ethers.ZeroAddress, "valid proxy account address");
  });

  it("should set spend limit via module with ethers", async () => {
<<<<<<< HEAD
    const validatorModule = await fixtures.getWebAuthnVerifierContract();
    const validatorModuleAddress = await validatorModule.getAddress();
=======
    const verifierContract = await fixtures.getExpensiveVerifierContract();
    const expensiveVerifierAddress = await verifierContract.getAddress();
>>>>>>> 424e971f
    const moduleContract = await fixtures.getPasskeyModuleContract();
    const moduleAddress = await moduleContract.getAddress();
    const factory = await fixtures.getAaFactory();
    const accountImpl = await fixtures.getAccountImplAddress();
<<<<<<< HEAD
    const proxyFix = await fixtures.getProxyAccountContract();
    assert(proxyFix != null, "should deploy proxy");

    const validationData = abiCoder.encode(["address", "bytes"], [await validatorModule.getAddress(), await ethersResponse.getXyPublicKey()]);
    const moduleData = abiCoder.encode(["address", "bytes"], [moduleAddress, await fixtures.getEncodedModuleData(fixtures.ethersSessionKeyWallet.address)]);
    const proxyAccount = await factory.deployProxy7579Account(
      fixtures.ethersStaticSalt,
      accountImpl,
      [validationData, moduleData],
      [moduleData],
=======

    const proxyAccount = await factory.deployProxy7579Account(
      fixtures.ethersStaticSalt,
      accountImpl,
      await ethersResponse.getXyPublicKey(),
      expensiveVerifierAddress,
      moduleAddress,
      await getModuleData(),
>>>>>>> 424e971f
    );

    const proxyAccountReceipt = await proxyAccount.wait();
    const proxyAccountAddress = proxyAccountReceipt.contractAddress;
    assert.isDefined(proxyAccountAddress, "no address set");
    await (
      await fixtures.wallet.sendTransaction({
        to: proxyAccountAddress,
        value: parseEther("0.002"),
      })
    ).wait();

    const authDataBuffer = base64UrlToUint8Array(ethersResponse.authenticatorData);
    const clientDataBuffer = base64UrlToUint8Array(ethersResponse.clientData);
    const rs = unwrapEC2Signature(base64UrlToUint8Array(ethersResponse.b64SignedChallenge));
    // steps to get the data for this test
    // 1. build the transaction here in the test (aaTx)
    // 2. use this sample signer to get the transaction hash of a realistic transaction
<<<<<<< HEAD
    // 3. take that transaction hash to another app, and sign it (as the challenge)
    // 4. bring that signed hash back here and have it returned as the signer
    const sessionKeySigner = (hash: BytesLike, secret?: string, provider?: null | Provider) => {
      const sessionKeySignature = fixtures.ethersSessionKeyWallet.signingKey.sign(hash);
      console.debug("(sessionkey)hash", hash, "secretKey", secret, "provider.ready", provider?.ready);
      return Promise.resolve<string>(abiCoder.encode(["bytes", "address", "bytes[]"], [
        sessionKeySignature.serialized,
        moduleAddress,
        [],
      ]));
    };

    const passkeySigner = (hash: BytesLike, secret?: string, provider?: null | Provider) => {
      console.debug("(passkey)hash", hash, "secret", secret, "provider.ready", provider?.ready);
      const fatSignature = abiCoder.encode(["bytes", "bytes", "bytes32[2]"], [
        authDataBuffer,
        clientDataBuffer,
        [rs.r, rs.s],
      ]);

      // clave expects signature + validator address + validator hook data
      const fullFormattedSig = abiCoder.encode(["bytes", "address", "bytes[]"], [
        fatSignature,
        validatorModuleAddress,
        [],
      ]);

      return Promise.resolve<string>(fullFormattedSig);
    };

    let usePasskeySigner = true;
    const configurableSigner = (hash: BytesLike, secret?: string, provider?: null | Provider) => {
      if (!usePasskeySigner) {
        return sessionKeySigner(hash, secret, provider);
      } else {
        return passkeySigner(hash, secret, provider);
      }
    };

    const ethersSmartAccount = new SmartAccount({
      payloadSigner: configurableSigner,
      address: proxyAccountAddress,
      secret: fixtures.ethersSessionKeyWallet.privateKey,
    }, getProvider());

    const tokenData = await fixtures.getModuleData(fixtures.ethersSessionKeyWallet.address);
    const callData = moduleContract.interface.encodeFunctionData("setSessionKeys", [[tokenData]]);
=======
    // 3. take that transaction hash to another app, and sign it (as the challange)
    // 4. bring that signed hash back here and have it returned as the signer
    const isTestMode = false;
    // eslint-disable-next-line @typescript-eslint/no-unused-vars
    const extractSigningHash = (hash: string, secretKey, provider) => {
      const b64Hash = ethers.encodeBase64(hash);
      if (isTestMode) {
        return Promise.resolve<string>(b64Hash);
      } else {
        // the validator is now responsible for checking and hashing this
        const fatSignature = abiCoder.encode(["bytes", "bytes", "bytes32[2]"], [
          authDataBuffer,
          clientDataBuffer,
          [rs.r, rs.s],
        ]);

        // clave expects sigature + validator address + validator hook data
        const fullFormattedSig = abiCoder.encode(["bytes", "address", "bytes[]"], [
          fatSignature,
          expensiveVerifierAddress,
          [],
        ]);

        return Promise.resolve<string>(fullFormattedSig);
      }
    };

    // smart account secret isn't stored in javascript (because it's a passkey)
    // but we do have sessionkey secret
    const ethersTestSmartAccount = new SmartAccount({
      payloadSigner: extractSigningHash,
      address: proxyAccountAddress,
      secret: fixtures.sessionKeyWallet.privateKey,
    }, getProvider());

    const tokenConfig = await getTokenConfig();
    const callData = moduleContract.interface.encodeFunctionData(
      "addSessionKey",
      [
        fixtures.sessionKeyWallet.address,
        tokenConfig.token,
        100,
      ],
    );
>>>>>>> 424e971f
    const aaTx = {
      type: 113,
      from: proxyAccountAddress,
      to: moduleAddress as Address,
      data: callData,
      chainId: (await provider.getNetwork()).chainId,
      nonce: await provider.getTransactionCount(proxyAccountAddress),
      gasPrice: await provider.getGasPrice(),
      customData: {
        gasPerPubdata: utils.DEFAULT_GAS_PER_PUBDATA_LIMIT,
      } as types.Eip712Meta,
    };

    aaTx["gasLimit"] = await provider.estimateGas(aaTx);

<<<<<<< HEAD
    const passkeySignedTransaction = await ethersSmartAccount.signTransaction(aaTx);
    assert(passkeySignedTransaction != null, "valid passkey transaction to sign");

    await provider.broadcastTransaction(passkeySignedTransaction);

    // Now, let's try the session key
    usePasskeySigner = false;
    aaTx.nonce = await provider.getTransactionCount(proxyAccountAddress);
    const sessionKeySignedTransaction = await ethersSmartAccount.signTransaction(aaTx);
    assert(sessionKeySignedTransaction != null, "valid session key transaction to sign");

    await provider.broadcastTransaction(sessionKeySignedTransaction);
  });

  it.only("should set spend limit via module with viem", async () => {
    const validatorModule = await fixtures.getWebAuthnVerifierContract();
    const moduleContract = await fixtures.getPasskeyModuleContract();
    const factoryContract = await fixtures.getAaFactory();

    const validatorModuleAddress = await validatorModule.getAddress();
=======
    const signedTransaction = await ethersTestSmartAccount.signTransaction(aaTx);
    assert(signedTransaction != null, "valid transaction to sign");

    await provider.broadcastTransaction(signedTransaction);
  });

  it("should set spend limit via module with viem", async () => {
    const verifierContract = await fixtures.getExpensiveVerifierContract();
    const moduleContract = await fixtures.getPasskeyModuleContract();
    const factoryContract = await fixtures.getAaFactory();

    const expensiveVerifierAddress = await verifierContract.getAddress();
>>>>>>> 424e971f
    const moduleAddress = await moduleContract.getAddress();
    const accountImpl = await fixtures.getAccountImplAddress();
    const localClient: Chain = {
      ...zksyncInMemoryNode,
      rpcUrls: {
        default: {
<<<<<<< HEAD
          http: [hre.network.config["url"]], // Override if not using the default port
=======
          // @ts-expect-error - ignore the url not existing in config
          http: [hre.network.config.url], // Override if not using the default port
>>>>>>> 424e971f
        },
      },
    };

    const richWallet = createWalletClient({
      account: privateKeyToAccount(fixtures.wallet.privateKey as Hash),
      chain: localClient,
      transport: http(),
    }).extend(publicActions);

<<<<<<< HEAD
    const factoryArtifact = JSON.parse(await promises.readFile(`./artifacts-zk/src/AAFactory.sol/AAFactory.json`, "utf8"));

    const ethersValidationData = abiCoder.encode(["address", "bytes"], [validatorModuleAddress, await viemResponse.getXyPublicKey()]);
    const ethersModuleData = abiCoder.encode(["address", "bytes"], [moduleAddress, await fixtures.getEncodedModuleData(fixtures.viemSessionKeyWallet.address)]);

    const encodedValidatorData = encodeAbiParameters(
      [
        { name: "validatorAddress", type: "address" },
        { name: "validatorData", type: "bytes" },
      ],
      [getAddress(validatorModuleAddress), toHex(await viemResponse.getXyPublicKey())],
    );
    if (encodedValidatorData != ethersValidationData) {
      console.error("validation MISMATCH", encodedValidatorData, ethersValidationData);
    }
    const encodedInitModuleData = await fixtures.getEncodedModuleData(fixtures.viemSessionKeyWallet.address);
    const encodedModuleData = encodeAbiParameters(
      [
        { name: "moduleAddress", type: "address" },
        { name: "moduleData", type: "bytes" },
      ],
      [getAddress(moduleAddress), isHex(encodedInitModuleData) ? encodedInitModuleData : toHex(encodedInitModuleData)],
    );
    if (encodedModuleData != ethersModuleData) {
      console.error("module MISMATCH", encodedModuleData, ethersModuleData);
    }
    const proxyAccount = await writeContract(richWallet, {
      address: getAddress(await factoryContract.getAddress()),
      abi: factoryArtifact.abi,
=======
    const proxyAccount = await writeContract(richWallet as any, {
      address: await factoryContract.getAddress(),
      abi: [
        {
          inputs: [
            {
              internalType: "bytes32",
              name: "salt",
              type: "bytes32",
            },
            {
              internalType: "address",
              name: "accountImplementionLocation",
              type: "address",
            },
            {
              internalType: "bytes",
              name: "initialR1Owner",
              type: "bytes",
            },
            {
              internalType: "address",
              name: "initialR1Validator",
              type: "address",
            },
            {
              internalType: "address",
              name: "initialModule",
              type: "address",
            },
            {
              internalType: "bytes",
              name: "initData",
              type: "bytes",
            },
          ],
          name: "deployProxy7579Account",
          outputs: [
            {
              internalType: "address",
              name: "accountAddress",
              type: "address",
            },
          ],
          stateMutability: "nonpayable",
          type: "function",
        },
      ] as const,
>>>>>>> 424e971f
      functionName: "deployProxy7579Account",
      args: [
        toHex(fixtures.viemStaticSalt),
        accountImpl,
<<<<<<< HEAD
        [encodedValidatorData, encodedModuleData],
        [],
      ],
    });
    const proxyAccountReceipt = await waitForTransactionReceipt(richWallet, { hash: proxyAccount });
    assert.isNotNull(proxyAccountReceipt.contractAddress, "should have a contract address");
    const proxyAccountAddress = getAddress(proxyAccountReceipt.contractAddress!);

    assert.isDefined(proxyAccountAddress, "no address set");
    const chainResponse = await waitForTransactionReceipt(richWallet, {
      hash: await richWallet.sendTransaction({
        to: proxyAccountAddress,
        value: parseEther("0.05"),
      }),
    });
    assert.equal(chainResponse.status, "success", "should fund without errors");

    const passkeyClient = createZKsyncPasskeyClient({
=======
        toHex(await viemResponse.getXyPublicKey()),
        expensiveVerifierAddress,
        moduleAddress,
        await getModuleData(),
      ],
    } as any);
    const proxyAccountReceipt = await waitForTransactionReceipt(richWallet as any, { hash: proxyAccount });
    const proxyAccountAddress = getAddress(proxyAccountReceipt.contractAddress!);

    assert.isDefined(proxyAccountAddress, "no address set");
    const chainResponse = await waitForTransactionReceipt(richWallet as any, {
      hash: await richWallet.sendTransaction({
        to: proxyAccountAddress,
        value: parseEther("0.05"),
      } as any),
    });
    assert.equal(chainResponse.status, "success", "should fund without errors");

    const passkeyClient = createZksyncPasskeyClient({
>>>>>>> 424e971f
      address: proxyAccountAddress as Address,
      chain: localClient,
      key: "wallet",
      name: "ZKsync Account Passkey Client",
      signHash: async () => ({
        authenticatorData: viemResponse.authenticatorData,
        clientDataJSON: viemResponse.clientData,
        signature: viemResponse.b64SignedChallenge,
      }),
      transport: http(),
      userDisplayName: "",
      userName: "",
<<<<<<< HEAD
    });

    const sessionArtifact = JSON.parse(await promises.readFile("./artifacts-zk/src/validators/SessionPasskeySpendLimitModule.sol/SessionPasskeySpendLimitModule.json", "utf8"));

    const tokenConfig = await fixtures.getModuleData(fixtures.viemSessionKeyWallet.address);
    const callData = encodeFunctionData({
      abi: sessionArtifact.abi,
      functionName: "setSessionKeys",
      args: [
        [tokenConfig],
      ],
    });

    const transactionHash = await sendTransaction(passkeyClient, {
      to: moduleAddress as Address,
      data: callData as Hash,
    });

=======
    });

    const tokenConfig = await getTokenConfig();
    const callData = encodeFunctionData({
      abi: [
        {
          inputs: [
            {
              internalType: "address",
              name: "publicKey",
              type: "address",
            },
            {
              internalType: "address",
              name: "token",
              type: "address",
            },
            {
              internalType: "uint256",
              name: "expiration",
              type: "uint256",
            },
          ],
          name: "addSessionKey",
          outputs: [],
          stateMutability: "nonpayable",
          type: "function",
        },
      ] as const,
      functionName: "addSessionKey",
      args: [
        fixtures.sessionKeyWallet.address as Address,
        tokenConfig.token as Address,
        BigInt(100),
      ],
    });

    const transactionHash = await sendTransaction(passkeyClient, {
      to: moduleAddress as Address,
      data: callData as Hash,
    } as any);

>>>>>>> 424e971f
    const receipt = await waitForTransactionReceipt(passkeyClient, { hash: transactionHash });
    assert.equal(receipt.status, "success", "addSessionKey transaction should be successful");
  });

<<<<<<< HEAD
  it("should add passkey and verifier to account", async () => {
    //
    // PART ONE: Initialize ClaveAccount implemention, verifier module, spendlimit module, and factory
    //
    const aaFactoryContract = await fixtures.getAaFactory();
    assert(aaFactoryContract != null, "No AA Factory deployed");

    const validatorModule = await fixtures.getWebAuthnVerifierContract();
    const validatorModuleAddress = await validatorModule.getAddress();

    const moduleAddress = await (await fixtures.getPasskeyModuleContract()).getAddress();

    // Install Module with passkey (salt needs to be random to not collide with other tests)
    const sessionKeyWallet = Wallet.createRandom(getProvider());
    const validationData = abiCoder.encode(["address", "bytes"], [validatorModuleAddress, await ethersResponse.getXyPublicKey()]);
    const moduleData = abiCoder.encode(["address", "bytes"], [moduleAddress, await fixtures.getEncodedModuleData(sessionKeyWallet.address)]);
    const proxyAccount = await aaFactoryContract.deployProxy7579Account(
      randomBytes(32),
      await fixtures.getAccountImplAddress(),
      [validationData],
      [moduleData],
    );
    const proxyAccountTxReceipt = await proxyAccount.wait();

    assert(proxyAccountTxReceipt.contractAddress != ethers.ZeroAddress, "valid proxy account address");
  });

  // NOTE: If you just want to deploy contracts to your local node for testing,
  //       change 'it' to 'it.only' and only run this test.
  it("should deploy all contracts", async () => {
    const verifierContract = await fixtures.getWebAuthnVerifierContract();
=======
  // NOTE: If you just want to deploy contracts to your local node for testing,
  //       change 'it' to 'it.only' and only run this test.
  it("should deploy all contracts", async () => {
    const verifierContract = await fixtures.getExpensiveVerifierContract();
>>>>>>> 424e971f
    const moduleContract = await fixtures.getPasskeyModuleContract();
    const proxyContract = await fixtures.getProxyAccountContract();
    const erc7579Contract = await fixtures.getAccountImplContract();
    const factoryContract = await fixtures.getAaFactory();

    logInfo(`Verifier Address      : ${await verifierContract.getAddress()}`);
    logInfo(`AA Factory Address    : ${await factoryContract.getAddress()}`);
    logInfo(`Proxy Account Address : ${await proxyContract.getAddress()}`);
    logInfo(`ERC7579 Address       : ${await erc7579Contract.getAddress()}`);
    logInfo(`Module Address        : ${await moduleContract.getAddress()}`);
  });
});<|MERGE_RESOLUTION|>--- conflicted
+++ resolved
@@ -1,4 +1,3 @@
-<<<<<<< HEAD
 import { promises } from "node:fs";
 
 import { assert, expect } from "chai";
@@ -21,22 +20,6 @@
   tokenAddress: string;
   limit: bigint;
 }
-=======
-import { assert, expect } from "chai";
-import { parseEther, randomBytes } from "ethers";
-import { AbiCoder, Contract, ethers, ZeroAddress } from "ethers";
-import * as hre from "hardhat";
-import { it } from "mocha";
-import { Address, Chain, createWalletClient, encodeFunctionData, getAddress, Hash, http, publicActions, toHex } from "viem";
-import { privateKeyToAccount } from "viem/accounts";
-import { sendTransaction, waitForTransactionReceipt, writeContract } from "viem/actions";
-import { zksyncInMemoryNode } from "viem/chains";
-import { SmartAccount, types, utils, Wallet } from "zksync-ethers";
-
-import { createZksyncPasskeyClient } from "./sdk/PasskeyClient";
-import { base64UrlToUint8Array, unwrapEC2Signature } from "./sdk/utils/passkey";
-import { create2, deployFactory, getProvider, getWallet, LOCAL_RICH_WALLETS, logInfo, RecordedResponse } from "./utils";
->>>>>>> 424e971f
 
 interface SessionKey {
   // the public address of the session
@@ -50,12 +33,8 @@
   // NOTE: CHANGING THE READONLY VALUES WILL REQUIRE UPDATING THE STATIC SIGNATURE
   readonly wallet: Wallet = getWallet(LOCAL_RICH_WALLETS[0].privateKey);
   // Below Private Key was randomly generated for testing purposes
-<<<<<<< HEAD
   readonly ethersSessionKeyWallet: Wallet = getWallet("0xf51513036f18ef46508ddb0fff7aa153260ff76721b2f53c33fc178152fb481e");
   readonly viemSessionKeyWallet: Wallet = getWallet(LOCAL_RICH_WALLETS[2].privateKey);
-=======
-  readonly sessionKeyWallet: Wallet = getWallet("0xf51513036f18ef46508ddb0fff7aa153260ff76721b2f53c33fc178152fb481e");
->>>>>>> 424e971f
   readonly ethersStaticSalt = new Uint8Array([
     205, 241, 161, 186, 101, 105, 79,
     248, 98, 64, 50, 124, 168, 204,
@@ -82,7 +61,6 @@
     return this._aaFactory;
   }
 
-<<<<<<< HEAD
   private _sessionSpendLimitModule: Contract;
   async getPasskeyModuleContract() {
     if (!this._sessionSpendLimitModule) {
@@ -116,38 +94,6 @@
       const accountImpl = await this.getAccountImplContract();
       this._accountImplAddress = await accountImpl.getAddress();
     }
-=======
-  private _passkeyModuleContract: Contract;
-  async getPasskeyModuleContract() {
-    if (!this._passkeyModuleContract) {
-      this._passkeyModuleContract = await create2("SessionPasskeySpendLimitModule", this.wallet, this.ethersStaticSalt);
-    }
-    return this._passkeyModuleContract;
-  }
-
-  private _expensiveVerifierContract: Contract;
-  async getExpensiveVerifierContract() {
-    if (!this._expensiveVerifierContract) {
-      this._expensiveVerifierContract = await create2("PasskeyValidator", this.wallet, this.ethersStaticSalt);
-    }
-    return this._expensiveVerifierContract;
-  }
-
-  private _accountImplContract: Contract;
-  async getAccountImplContract() {
-    if (!this._accountImplContract) {
-      this._accountImplContract = await create2("ERC7579Account", this.wallet, this.ethersStaticSalt);
-    }
-    return this._accountImplContract;
-  }
-
-  private _accountImplAddress: string;
-  async getAccountImplAddress() {
-    if (!this._accountImplAddress) {
-      const accountImpl = await this.getAccountImplContract();
-      this._accountImplAddress = await accountImpl.getAddress();
-    }
->>>>>>> 424e971f
     return this._accountImplAddress;
   }
 
@@ -159,7 +105,6 @@
     }
     return this._proxyAccountContract;
   }
-<<<<<<< HEAD
 
   async getModuleData(sessionKey: string): Promise<SessionKey> {
     return {
@@ -202,48 +147,6 @@
   const viemResponse = new RecordedResponse("test/signed-viem-challenge.json");
   const abiCoder = new AbiCoder();
   const provider = getProvider();
-=======
-}
-
-describe("Spend limit validation", function () {
-  const fixtures = new ContractFixtures();
-  const ethersResponse = new RecordedResponse("test/signed-challenge.json");
-  const viemResponse = new RecordedResponse("test/signed-viem-challenge.json");
-  const abiCoder = new AbiCoder();
-  const provider = getProvider();
-
-  // Token Config Interface definitions
-  // eslint-disable-next-line @typescript-eslint/no-unused-vars
-  interface TokenConfig {
-    token: string; // address
-    publicKey: Buffer; // bytes
-    limit: ethers.BigNumberish; // uint256
-  }
-  const tokenConfigTypes = [
-    "address", // token
-    "bytes", // publicKey
-    "uint256", // limit
-  ];
-
-  async function getTokenConfig() {
-    return {
-      token: fixtures.tokenForSpendLimit,
-      publicKey: await ethersResponse.getXyPublicKey(),
-      limit: ethers.toBigInt(1000),
-    };
-  }
-
-  async function getModuleData() {
-    return abiCoder.encode(
-      [`tuple(${tokenConfigTypes.join(",")})[]`], // Solidity equivalent: TokenConfig[]
-      [[await getTokenConfig()].map((config) => [
-        config.token,
-        config.publicKey,
-        config.limit,
-      ])],
-    );
-  }
->>>>>>> 424e971f
 
   it("should deploy module", async () => {
     const passkeyModuleContract = await fixtures.getPasskeyModuleContract();
@@ -251,13 +154,8 @@
   });
 
   it("should deploy verifier", async () => {
-<<<<<<< HEAD
     const validatorModule = await fixtures.getWebAuthnVerifierContract();
     assert(validatorModule != null, "No verifier deployed");
-=======
-    const expensiveVerifierContract = await fixtures.getExpensiveVerifierContract();
-    assert(expensiveVerifierContract != null, "No verifier deployed");
->>>>>>> 424e971f
   });
 
   it("should deploy implemention", async () => {
@@ -277,7 +175,6 @@
     const passkeyModule = await fixtures.getPasskeyModuleContract();
     assert(passkeyModule != null, "no module available");
 
-<<<<<<< HEAD
     const validatorModule = await fixtures.getWebAuthnVerifierContract();
     assert(validatorModule != null, "no verifier available");
 
@@ -292,18 +189,6 @@
       await fixtures.getAccountImplAddress(),
       [webauthModuleData, sessionSpendModuleData],
       [],
-=======
-    const expensiveVerifierContract = await fixtures.getExpensiveVerifierContract();
-    assert(expensiveVerifierContract != null, "no verifier available");
-
-    const proxyAccount = await aaFactoryContract.deployProxy7579Account(
-      randomBytes(32),
-      await fixtures.getAccountImplAddress(),
-      await ethersResponse.getXyPublicKey(),
-      expensiveVerifierContract,
-      await passkeyModule.getAddress(),
-      await getModuleData(),
->>>>>>> 424e971f
     );
     const proxyAccountTxReceipt = await proxyAccount.wait();
 
@@ -328,19 +213,13 @@
     const aaFactoryContract = await fixtures.getAaFactory();
     assert(aaFactoryContract != null, "No AA Factory deployed");
 
-<<<<<<< HEAD
     const validatorModule = await fixtures.getWebAuthnVerifierContract();
     const expensiveVerifierAddress = await validatorModule.getAddress();
-=======
-    const verifierContract = await fixtures.getExpensiveVerifierContract();
-    const expensiveVerifierAddress = await verifierContract.getAddress();
->>>>>>> 424e971f
 
     const moduleAddress = await (await fixtures.getPasskeyModuleContract()).getAddress();
     //
     // PART TWO: Install Module with passkey (salt needs to be random to not collide with other tests)
     //
-<<<<<<< HEAD
     const sessionKeyWallet = Wallet.createRandom(getProvider());
     const validationData = abiCoder.encode(["address", "bytes"], [expensiveVerifierAddress, await ethersResponse.getXyPublicKey()]);
     const moduleData = abiCoder.encode(["address", "bytes"], [moduleAddress, await fixtures.getEncodedModuleData(sessionKeyWallet.address)]);
@@ -349,15 +228,6 @@
       await fixtures.getAccountImplAddress(),
       [validationData],
       [moduleData],
-=======
-    const proxyAccount = await aaFactoryContract.deployProxy7579Account(
-      randomBytes(32),
-      await fixtures.getAccountImplAddress(),
-      await ethersResponse.getXyPublicKey(),
-      expensiveVerifierAddress,
-      moduleAddress,
-      await getModuleData(),
->>>>>>> 424e971f
     );
     const proxyAccountTxReceipt = await proxyAccount.wait();
 
@@ -365,18 +235,12 @@
   });
 
   it("should set spend limit via module with ethers", async () => {
-<<<<<<< HEAD
     const validatorModule = await fixtures.getWebAuthnVerifierContract();
     const validatorModuleAddress = await validatorModule.getAddress();
-=======
-    const verifierContract = await fixtures.getExpensiveVerifierContract();
-    const expensiveVerifierAddress = await verifierContract.getAddress();
->>>>>>> 424e971f
     const moduleContract = await fixtures.getPasskeyModuleContract();
     const moduleAddress = await moduleContract.getAddress();
     const factory = await fixtures.getAaFactory();
     const accountImpl = await fixtures.getAccountImplAddress();
-<<<<<<< HEAD
     const proxyFix = await fixtures.getProxyAccountContract();
     assert(proxyFix != null, "should deploy proxy");
 
@@ -387,16 +251,6 @@
       accountImpl,
       [validationData, moduleData],
       [moduleData],
-=======
-
-    const proxyAccount = await factory.deployProxy7579Account(
-      fixtures.ethersStaticSalt,
-      accountImpl,
-      await ethersResponse.getXyPublicKey(),
-      expensiveVerifierAddress,
-      moduleAddress,
-      await getModuleData(),
->>>>>>> 424e971f
     );
 
     const proxyAccountReceipt = await proxyAccount.wait();
@@ -415,7 +269,6 @@
     // steps to get the data for this test
     // 1. build the transaction here in the test (aaTx)
     // 2. use this sample signer to get the transaction hash of a realistic transaction
-<<<<<<< HEAD
     // 3. take that transaction hash to another app, and sign it (as the challenge)
     // 4. bring that signed hash back here and have it returned as the signer
     const sessionKeySigner = (hash: BytesLike, secret?: string, provider?: null | Provider) => {
@@ -463,52 +316,6 @@
 
     const tokenData = await fixtures.getModuleData(fixtures.ethersSessionKeyWallet.address);
     const callData = moduleContract.interface.encodeFunctionData("setSessionKeys", [[tokenData]]);
-=======
-    // 3. take that transaction hash to another app, and sign it (as the challange)
-    // 4. bring that signed hash back here and have it returned as the signer
-    const isTestMode = false;
-    // eslint-disable-next-line @typescript-eslint/no-unused-vars
-    const extractSigningHash = (hash: string, secretKey, provider) => {
-      const b64Hash = ethers.encodeBase64(hash);
-      if (isTestMode) {
-        return Promise.resolve<string>(b64Hash);
-      } else {
-        // the validator is now responsible for checking and hashing this
-        const fatSignature = abiCoder.encode(["bytes", "bytes", "bytes32[2]"], [
-          authDataBuffer,
-          clientDataBuffer,
-          [rs.r, rs.s],
-        ]);
-
-        // clave expects sigature + validator address + validator hook data
-        const fullFormattedSig = abiCoder.encode(["bytes", "address", "bytes[]"], [
-          fatSignature,
-          expensiveVerifierAddress,
-          [],
-        ]);
-
-        return Promise.resolve<string>(fullFormattedSig);
-      }
-    };
-
-    // smart account secret isn't stored in javascript (because it's a passkey)
-    // but we do have sessionkey secret
-    const ethersTestSmartAccount = new SmartAccount({
-      payloadSigner: extractSigningHash,
-      address: proxyAccountAddress,
-      secret: fixtures.sessionKeyWallet.privateKey,
-    }, getProvider());
-
-    const tokenConfig = await getTokenConfig();
-    const callData = moduleContract.interface.encodeFunctionData(
-      "addSessionKey",
-      [
-        fixtures.sessionKeyWallet.address,
-        tokenConfig.token,
-        100,
-      ],
-    );
->>>>>>> 424e971f
     const aaTx = {
       type: 113,
       from: proxyAccountAddress,
@@ -524,7 +331,6 @@
 
     aaTx["gasLimit"] = await provider.estimateGas(aaTx);
 
-<<<<<<< HEAD
     const passkeySignedTransaction = await ethersSmartAccount.signTransaction(aaTx);
     assert(passkeySignedTransaction != null, "valid passkey transaction to sign");
 
@@ -539,38 +345,19 @@
     await provider.broadcastTransaction(sessionKeySignedTransaction);
   });
 
-  it.only("should set spend limit via module with viem", async () => {
+  it("should set spend limit via module with viem", async () => {
     const validatorModule = await fixtures.getWebAuthnVerifierContract();
     const moduleContract = await fixtures.getPasskeyModuleContract();
     const factoryContract = await fixtures.getAaFactory();
 
     const validatorModuleAddress = await validatorModule.getAddress();
-=======
-    const signedTransaction = await ethersTestSmartAccount.signTransaction(aaTx);
-    assert(signedTransaction != null, "valid transaction to sign");
-
-    await provider.broadcastTransaction(signedTransaction);
-  });
-
-  it("should set spend limit via module with viem", async () => {
-    const verifierContract = await fixtures.getExpensiveVerifierContract();
-    const moduleContract = await fixtures.getPasskeyModuleContract();
-    const factoryContract = await fixtures.getAaFactory();
-
-    const expensiveVerifierAddress = await verifierContract.getAddress();
->>>>>>> 424e971f
     const moduleAddress = await moduleContract.getAddress();
     const accountImpl = await fixtures.getAccountImplAddress();
     const localClient: Chain = {
       ...zksyncInMemoryNode,
       rpcUrls: {
         default: {
-<<<<<<< HEAD
           http: [hre.network.config["url"]], // Override if not using the default port
-=======
-          // @ts-expect-error - ignore the url not existing in config
-          http: [hre.network.config.url], // Override if not using the default port
->>>>>>> 424e971f
         },
       },
     };
@@ -581,7 +368,6 @@
       transport: http(),
     }).extend(publicActions);
 
-<<<<<<< HEAD
     const factoryArtifact = JSON.parse(await promises.readFile(`./artifacts-zk/src/AAFactory.sol/AAFactory.json`, "utf8"));
 
     const ethersValidationData = abiCoder.encode(["address", "bytes"], [validatorModuleAddress, await viemResponse.getXyPublicKey()]);
@@ -611,61 +397,10 @@
     const proxyAccount = await writeContract(richWallet, {
       address: getAddress(await factoryContract.getAddress()),
       abi: factoryArtifact.abi,
-=======
-    const proxyAccount = await writeContract(richWallet as any, {
-      address: await factoryContract.getAddress(),
-      abi: [
-        {
-          inputs: [
-            {
-              internalType: "bytes32",
-              name: "salt",
-              type: "bytes32",
-            },
-            {
-              internalType: "address",
-              name: "accountImplementionLocation",
-              type: "address",
-            },
-            {
-              internalType: "bytes",
-              name: "initialR1Owner",
-              type: "bytes",
-            },
-            {
-              internalType: "address",
-              name: "initialR1Validator",
-              type: "address",
-            },
-            {
-              internalType: "address",
-              name: "initialModule",
-              type: "address",
-            },
-            {
-              internalType: "bytes",
-              name: "initData",
-              type: "bytes",
-            },
-          ],
-          name: "deployProxy7579Account",
-          outputs: [
-            {
-              internalType: "address",
-              name: "accountAddress",
-              type: "address",
-            },
-          ],
-          stateMutability: "nonpayable",
-          type: "function",
-        },
-      ] as const,
->>>>>>> 424e971f
       functionName: "deployProxy7579Account",
       args: [
         toHex(fixtures.viemStaticSalt),
         accountImpl,
-<<<<<<< HEAD
         [encodedValidatorData, encodedModuleData],
         [],
       ],
@@ -684,27 +419,6 @@
     assert.equal(chainResponse.status, "success", "should fund without errors");
 
     const passkeyClient = createZKsyncPasskeyClient({
-=======
-        toHex(await viemResponse.getXyPublicKey()),
-        expensiveVerifierAddress,
-        moduleAddress,
-        await getModuleData(),
-      ],
-    } as any);
-    const proxyAccountReceipt = await waitForTransactionReceipt(richWallet as any, { hash: proxyAccount });
-    const proxyAccountAddress = getAddress(proxyAccountReceipt.contractAddress!);
-
-    assert.isDefined(proxyAccountAddress, "no address set");
-    const chainResponse = await waitForTransactionReceipt(richWallet as any, {
-      hash: await richWallet.sendTransaction({
-        to: proxyAccountAddress,
-        value: parseEther("0.05"),
-      } as any),
-    });
-    assert.equal(chainResponse.status, "success", "should fund without errors");
-
-    const passkeyClient = createZksyncPasskeyClient({
->>>>>>> 424e971f
       address: proxyAccountAddress as Address,
       chain: localClient,
       key: "wallet",
@@ -717,7 +431,6 @@
       transport: http(),
       userDisplayName: "",
       userName: "",
-<<<<<<< HEAD
     });
 
     const sessionArtifact = JSON.parse(await promises.readFile("./artifacts-zk/src/validators/SessionPasskeySpendLimitModule.sol/SessionPasskeySpendLimitModule.json", "utf8"));
@@ -736,55 +449,10 @@
       data: callData as Hash,
     });
 
-=======
-    });
-
-    const tokenConfig = await getTokenConfig();
-    const callData = encodeFunctionData({
-      abi: [
-        {
-          inputs: [
-            {
-              internalType: "address",
-              name: "publicKey",
-              type: "address",
-            },
-            {
-              internalType: "address",
-              name: "token",
-              type: "address",
-            },
-            {
-              internalType: "uint256",
-              name: "expiration",
-              type: "uint256",
-            },
-          ],
-          name: "addSessionKey",
-          outputs: [],
-          stateMutability: "nonpayable",
-          type: "function",
-        },
-      ] as const,
-      functionName: "addSessionKey",
-      args: [
-        fixtures.sessionKeyWallet.address as Address,
-        tokenConfig.token as Address,
-        BigInt(100),
-      ],
-    });
-
-    const transactionHash = await sendTransaction(passkeyClient, {
-      to: moduleAddress as Address,
-      data: callData as Hash,
-    } as any);
-
->>>>>>> 424e971f
     const receipt = await waitForTransactionReceipt(passkeyClient, { hash: transactionHash });
     assert.equal(receipt.status, "success", "addSessionKey transaction should be successful");
   });
 
-<<<<<<< HEAD
   it("should add passkey and verifier to account", async () => {
     //
     // PART ONE: Initialize ClaveAccount implemention, verifier module, spendlimit module, and factory
@@ -816,12 +484,6 @@
   //       change 'it' to 'it.only' and only run this test.
   it("should deploy all contracts", async () => {
     const verifierContract = await fixtures.getWebAuthnVerifierContract();
-=======
-  // NOTE: If you just want to deploy contracts to your local node for testing,
-  //       change 'it' to 'it.only' and only run this test.
-  it("should deploy all contracts", async () => {
-    const verifierContract = await fixtures.getExpensiveVerifierContract();
->>>>>>> 424e971f
     const moduleContract = await fixtures.getPasskeyModuleContract();
     const proxyContract = await fixtures.getProxyAccountContract();
     const erc7579Contract = await fixtures.getAccountImplContract();
