--- conflicted
+++ resolved
@@ -5,17 +5,13 @@
 import { AbiCoder, Contract, ethers, ZeroAddress } from "ethers";
 import * as hre from "hardhat";
 import { it } from "mocha";
-<<<<<<< HEAD
 import { Address, Chain, createWalletClient, encodeAbiParameters, encodeFunctionData, getAddress, Hash, http, isHex, publicActions, toHex } from "viem";
-=======
-import { Address, Chain, createWalletClient, encodeFunctionData, getAddress, Hash, http, isHex, publicActions, toHex } from "viem";
->>>>>>> 57c76dc6
 import { privateKeyToAccount } from "viem/accounts";
 import { sendTransaction, waitForTransactionReceipt, writeContract } from "viem/actions";
 import { zksyncInMemoryNode } from "viem/chains";
-import { createZksyncSessionClient } from "zksync-account/client";
 import { Provider, SmartAccount, types, utils, Wallet } from "zksync-ethers";
 
+import { createZksyncSessionClient } from "../../sdk/dist/types/client/clients/session";
 import { createZKsyncPasskeyClient } from "./sdk/PasskeyClient";
 import { base64UrlToUint8Array, unwrapEC2Signature } from "./sdk/utils/passkey";
 import { create2, deployFactory, getProvider, getWallet, LOCAL_RICH_WALLETS, logInfo, RecordedResponse } from "./utils";
@@ -110,21 +106,8 @@
     }
     return this._proxyAccountContract;
   }
-<<<<<<< HEAD
 
   async getModuleData(sessionKey: string): Promise<SessionKey> {
-=======
-}
-
-describe("Spend limit validation", function () {
-  const fixtures = new ContractFixtures();
-  const ethersResponse = new RecordedResponse("test/signed-challenge.json");
-  const viemResponse = new RecordedResponse("test/signed-viem-challenge.json");
-  const abiCoder = new AbiCoder();
-  const provider = getProvider();
-
-  async function getTokenConfig() {
->>>>>>> 57c76dc6
     return {
       sessionKey: sessionKey,
       expiresAt: BigInt(1000000),
@@ -135,7 +118,6 @@
     };
   }
 
-<<<<<<< HEAD
   async getEncodedModuleData(sessionKey: string) {
     const abiCoder = new AbiCoder();
 
@@ -148,13 +130,6 @@
       "address sessionKey",
       "uint256 expiresAt",
       `tuple(${spendLimitTypes.join(",")})[] spendLimits`,
-=======
-  async function getModuleData() {
-    const tokenConfigTypes = [
-      "address", // token
-      "bytes", // publicKey
-      "uint256", // limit
->>>>>>> 57c76dc6
     ];
     return abiCoder.encode(
       [`tuple(${sessionKeyTypes.join(",")})[]`], // Solidity equivalent: SessionKey[]
@@ -261,16 +236,8 @@
   });
 
   it("should set spend limit via module with ethers", async () => {
-<<<<<<< HEAD
     const validatorModule = await fixtures.getWebAuthnVerifierContract();
     const validatorModuleAddress = await validatorModule.getAddress();
-=======
-    // fix for using .only
-    await fixtures.getProxyAccountContract();
-
-    const verifierContract = await fixtures.getExpensiveVerifierContract();
-    const expensiveVerifierAddress = await verifierContract.getAddress();
->>>>>>> 57c76dc6
     const moduleContract = await fixtures.getPasskeyModuleContract();
     const moduleAddress = await moduleContract.getAddress();
     const factory = await fixtures.getAaFactory();
@@ -305,7 +272,6 @@
     // 2. use this sample signer to get the transaction hash of a realistic transaction
     // 3. take that transaction hash to another app, and sign it (as the challenge)
     // 4. bring that signed hash back here and have it returned as the signer
-<<<<<<< HEAD
     const sessionKeySigner = (hash: BytesLike, secret?: string, provider?: null | Provider) => {
       const sessionKeySignature = fixtures.ethersSessionKeyWallet.signingKey.sign(hash);
       console.debug("(sessionkey)hash", hash, "secretKey", secret, "provider.ready", provider?.ready);
@@ -318,36 +284,20 @@
 
     const passkeySigner = (hash: BytesLike, secret?: string, provider?: null | Provider) => {
       console.debug("(passkey)hash", hash, "secret", secret, "provider.ready", provider?.ready);
-=======
-    const extractSigningHash = (hash: ethers.BytesLike, secret?: string, provider?: null | ethers.Provider) => {
-      const b64Hash = ethers.encodeBase64(hash);
-      console.debug("(ethers)b64Hash", b64Hash, "hex", hash, "binary hash", base64UrlToUint8Array(b64Hash));
-      console.debug("secretKey", secret, "provider", provider);
-
-      // the validator is now responsible for checking and hashing this
->>>>>>> 57c76dc6
       const fatSignature = abiCoder.encode(["bytes", "bytes", "bytes32[2]"], [
         authDataBuffer,
         clientDataBuffer,
         [rs.r, rs.s],
       ]);
 
-<<<<<<< HEAD
       // clave expects signature + validator address + validator hook data
       const fullFormattedSig = abiCoder.encode(["bytes", "address", "bytes[]"], [
         fatSignature,
         validatorModuleAddress,
-=======
-      // clave expects sigature + validator address + validator hook data
-      const fullFormattedSig = abiCoder.encode(["bytes", "address", "bytes[]"], [
-        fatSignature,
-        expensiveVerifierAddress,
->>>>>>> 57c76dc6
         [],
       ]);
 
       return Promise.resolve<string>(fullFormattedSig);
-<<<<<<< HEAD
     };
 
     let usePasskeySigner = true;
@@ -357,8 +307,6 @@
       } else {
         return passkeySigner(hash, secret, provider);
       }
-=======
->>>>>>> 57c76dc6
     };
 
     const ethersSmartAccount = new SmartAccount({
@@ -395,24 +343,11 @@
     const sessionKeySignedTransaction = await ethersSmartAccount.signTransaction(aaTx);
     assert(sessionKeySignedTransaction != null, "valid session key transaction to sign");
 
-<<<<<<< HEAD
     await provider.broadcastTransaction(sessionKeySignedTransaction);
   });
 
   it("should set spend limit via module with viem", async () => {
     const validatorModule = await fixtures.getWebAuthnVerifierContract();
-=======
-    const broadcastedTransaction = await provider.broadcastTransaction(signedTransaction);
-    const broadcastTransactionReciept = await broadcastedTransaction.wait();
-    assert.equal(broadcastTransactionReciept.status, 1, "addSessionKey should be successful(1)");
-  });
-
-  it("should set spend limit via module with viem", async () => {
-    // fix for using .only
-    await fixtures.getProxyAccountContract();
-
-    const verifierContract = await fixtures.getExpensiveVerifierContract();
->>>>>>> 57c76dc6
     const moduleContract = await fixtures.getPasskeyModuleContract();
     const factoryContract = await fixtures.getAaFactory();
 
@@ -433,7 +368,6 @@
       chain: localClient,
       transport: http(),
     }).extend(publicActions);
-<<<<<<< HEAD
 
     const factoryArtifact = JSON.parse(await promises.readFile(`./artifacts-zk/src/AAFactory.sol/AAFactory.json`, "utf8"));
 
@@ -465,69 +399,6 @@
     });
     const proxyAccountReceipt = await waitForTransactionReceipt(richWallet, { hash: proxyAccount });
     assert.isNotNull(proxyAccountReceipt.contractAddress, "should have a contract address");
-=======
-    const moduleData = await getModuleData();
-    const hexModuleData = isHex(moduleData) ? moduleData : toHex(moduleData);
-    const proxyAccount = await writeContract(richWallet, {
-      address: getAddress(await factoryContract.getAddress()),
-      abi: [
-        {
-          inputs: [
-            {
-              internalType: "bytes32",
-              name: "salt",
-              type: "bytes32",
-            },
-            {
-              internalType: "address",
-              name: "accountImplementionLocation",
-              type: "address",
-            },
-            {
-              internalType: "bytes",
-              name: "initialR1Owner",
-              type: "bytes",
-            },
-            {
-              internalType: "address",
-              name: "initialR1Validator",
-              type: "address",
-            },
-            {
-              internalType: "address",
-              name: "initialModule",
-              type: "address",
-            },
-            {
-              internalType: "bytes",
-              name: "initData",
-              type: "bytes",
-            },
-          ],
-          name: "deployProxy7579Account",
-          outputs: [
-            {
-              internalType: "address",
-              name: "accountAddress",
-              type: "address",
-            },
-          ],
-          stateMutability: "nonpayable",
-          type: "function",
-        },
-      ] as const,
-      functionName: "deployProxy7579Account",
-      args: [
-        toHex(fixtures.viemStaticSalt),
-        getAddress(accountImpl),
-        toHex(await viemResponse.getXyPublicKey()),
-        getAddress(expensiveVerifierAddress),
-        getAddress(moduleAddress),
-        hexModuleData,
-      ],
-    });
-    const proxyAccountReceipt = await waitForTransactionReceipt(richWallet, { hash: proxyAccount });
->>>>>>> 57c76dc6
     const proxyAccountAddress = getAddress(proxyAccountReceipt.contractAddress!);
 
     assert.isDefined(proxyAccountAddress, "no address set");
@@ -544,7 +415,7 @@
       chain: localClient,
       key: "wallet",
       name: "ZKsync Account Passkey Client",
-      validator: getAddress(expensiveVerifierAddress),
+      validator: getAddress(moduleAddress),
       signHash: async () => ({
         authenticatorData: viemResponse.authenticatorData,
         clientDataJSON: viemResponse.clientData,
