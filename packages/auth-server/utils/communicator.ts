--- conflicted
+++ resolved
@@ -11,11 +11,6 @@
 class PopupCommunicator {
   private listeners = new Map<(_: MessageEvent) => boolean, { reject: (_: Error) => void }>();
   private openerOrigin: string | null = null;
-<<<<<<< HEAD
-
-  // constructor() {}
-=======
->>>>>>> 8c3e1d9d
 
   /**
    * Handles incoming messages and routes them to the appropriate listeners.
