import { defineNuxtConfig } from "nuxt/config";
import { zksyncInMemoryNode } from "viem/chains";

// https://nuxt.com/docs/api/configuration/nuxt-config
export default defineNuxtConfig({
  compatibilityDate: "2024-07-08",
  devtools: { enabled: false },
  modules: ["@nuxt/eslint", "@pinia/nuxt", "@nuxtjs/tailwindcss", "@nuxtjs/google-fonts", "@vueuse/nuxt", "radix-vue/nuxt", "@nuxtjs/color-mode"],
  app: {
    head: {
      title: "ZKsync SSO",
      link: [
        { rel: "icon", type: "image/x-icon", href: "/favicon.ico" },
        { rel: "icon", type: "image/png", href: "/favicon-96x96.png", sizes: "96x96" },
        { rel: "icon", type: "image/svg+xml", href: "/favicon.svg" },
      ],
    },
  },
  ssr: false,
  devServer: {
    port: 3002,
  },
  css: ["@/assets/css/tailwind.css", "@/assets/css/style.scss", "web3-avatar-vue/dist/style.css"],
  googleFonts: {
    families: {
      Inter: [400, 500, 600, 700],
    },
  },
  colorMode: {
    preference: "dark",
  },
  eslint: {
    config: {
      stylistic: {
        indent: 2,
        semi: true,
        quotes: "double",
        arrowParens: true,
        quoteProps: "as-needed",
        braceStyle: "1tbs",
      },
    },
  },
  runtimeConfig: {
    public: {
<<<<<<< HEAD
      chain: zksyncInMemoryNode,
      paymaster: "0x2d4E123dEe0554cC19CdE4A8914BDdF1F4192B93",
    },
  },
  $production: {
    runtimeConfig: {
      public: {
        chain: zksyncSepoliaTestnet,
        paymaster: "0x384Cac169CDcb7c515ff3A9e7f1236D2a1e8924C",
      },
=======
      chainId: parseInt(process.env.NUXT_PUBLIC_DEFAULT_CHAIN_ID || "") || zksyncInMemoryNode.id,
>>>>>>> 34aff791
    },
  },
});<|MERGE_RESOLUTION|>--- conflicted
+++ resolved
@@ -43,20 +43,7 @@
   },
   runtimeConfig: {
     public: {
-<<<<<<< HEAD
-      chain: zksyncInMemoryNode,
-      paymaster: "0x2d4E123dEe0554cC19CdE4A8914BDdF1F4192B93",
-    },
-  },
-  $production: {
-    runtimeConfig: {
-      public: {
-        chain: zksyncSepoliaTestnet,
-        paymaster: "0x384Cac169CDcb7c515ff3A9e7f1236D2a1e8924C",
-      },
-=======
       chainId: parseInt(process.env.NUXT_PUBLIC_DEFAULT_CHAIN_ID || "") || zksyncInMemoryNode.id,
->>>>>>> 34aff791
     },
   },
 });