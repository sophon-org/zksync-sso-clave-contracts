<template>
  <div class="h-dvh flex flex-col px-4">
    <AccountHeader
      v-if="isLoggedIn"
      message="Connecting with"
    />
    <div :class="[isLoggedIn ? '' : 'mt-8']">
      <div class="w-14 h-14 rounded-md bg-neutral-950 mx-auto flex-shrink-0">
        <img
          v-if="appMeta.icon"
          :src="appMeta.icon"
          :alt="appMeta.name"
          class="h-full w-full object-cover rounded-md"
        >
      </div>
      <h1 class="text-white text-center text-xl mt-2 font-semibold">
        Authorize {{ appMeta.name }}
      </h1>
      <p class="text-center border border-neutral-800 mt-2 mx-auto w-max px-4 py-1 rounded-3xl">
        {{ domain }}
      </p>
    </div>

    <div class="space-y-2 mt-4">
      <div class="bg-neutral-975 rounded-[28px]">
        <div class="px-5 py-2 text-neutral-400">
          Permissions
        </div>
        <CommonLine>
          <div class="divide-y divide-neutral-800">
            <div class="flex items-center gap-2 py-3 px-3">
              <IconsFingerprint class="w-7 h-7" />
              <div>Act on your behalf</div>
            </div>
            <div class="flex items-center gap-2 py-3 px-3">
              <IconsClock class="w-7 h-7" />
              <div>Expires {{ sessionExpiresIn }}</div>
            </div>
          </div>
        </CommonLine>
      </div>

      <SessionTokens :session="props.session" />
    </div>

    <button
      class="mx-auto text-center w-max px-4 py-2 flex items-center gap-1 text-sm text-neutral-700 hover:text-neutral-300 transition-colors"
      @click="advancedInfoOpened = !advancedInfoOpened"
    >
      <span>{{ advancedInfoOpened ? 'Hide' : 'Show' }} advanced session info</span>
      <ChevronDownIcon
        class="w-4 h-4 transition-transform"
        :class="{ 'rotate-180': advancedInfoOpened }"
        aria-hidden="true"
      />
    </button>
    <CommonHeightTransition :opened="advancedInfoOpened">
      <CommonLine>
        <pre class="p-3 text-xs overflow-auto">{{ JSON.stringify(sessionConfig, null, 4) }}</pre>
      </CommonLine>
    </CommonHeightTransition>

    <div class="mt-auto">
      <div class="-mx-3 px-3 border-t border-neutral-800 flex gap-4 py-4 mt-2">
        <ZkButton
          class="w-full"
          type="secondary"
          @click="deny()"
        >
          Cancel
        </ZkButton>
        <ZkHighlightWrapper
          v-if="!isLoggedIn"
          class="w-full"
        >
          <ZkButton
            class="w-full"
            :loading="!appMeta || responseInProgress"
            data-testid="connect"
            @click="confirmConnection()"
          >
            Create
          </ZkButton>
        </ZkHighlightWrapper>
        <ZkButton
          v-else
          class="w-full"
          :loading="!appMeta || responseInProgress"
          data-testid="connect"
          @click="confirmConnection()"
        >
          Connect
        </ZkButton>
      </div>
    </div>
  </div>
</template>

<script lang="ts" setup>
import { ChevronDownIcon } from "@heroicons/vue/24/outline";
import { useTimeAgo } from "@vueuse/core";
<<<<<<< HEAD
import { generatePrivateKey, privateKeyToAddress } from "viem/accounts";
import type { SessionPreferences } from "zksync-sso";
import { getSession } from "zksync-sso/utils";
=======
import { type Address, formatUnits, parseEther } from "viem";
import { generatePrivateKey, privateKeyToAddress } from "viem/accounts";
import type { SessionPreferences } from "zksync-sso";
import type { AuthServerRpcSchema, ExtractReturnType } from "zksync-sso/client-auth-server";
import { formatSessionPreferences } from "zksync-sso/client-auth-server";
import { LimitType } from "zksync-sso/utils";
>>>>>>> 8c3e1d9d

const props = defineProps({
  sessionPreferences: {
    type: Object as PropType<SessionPreferences>,
    required: true,
  },
});

const { appMeta, appOrigin } = useAppMeta();
const { isLoggedIn } = storeToRefs(useAccountStore());
const { createAccount } = useAccountCreate(computed(() => requestChain.value!.id));
const { respond, deny } = useRequestsStore();
const { responseInProgress, requestChain } = storeToRefs(useRequestsStore());
const { getClient } = useClientStore();

const defaults = {
  expiresAt: BigInt(Math.floor(Date.now() / 1000) + 60 * 60 * 24), // 24 hours
  feeLimit: {
    limitType: LimitType.Lifetime,
    limit: parseEther("0.01"),
    period: 0n,
  },
};
const sessionConfig = computed(() => formatSessionPreferences(props.sessionPreferences, defaults));

<<<<<<< HEAD
const domain = computed(() => new URL(appOrigin.value).host);
const sessionExpiresIn = useTimeAgo(Number(formattedSession.value.expiresAt) * 1000);

const advancedInfoOpened = ref(false);

const confirmConnection = async () => {
  respond(async () => {
    if (!isLoggedIn.value) {
      // create a new account with initial session data
      const accountData = await createAccount(formattedSession.value);

      return {
        result: constructReturn(
          accountData!.address,
          accountData!.chainId,
          {
            ...formattedSession.value,
            sessionKey: accountData!.sessionKey!,
          },
        ),
      };
    } else {
      // create a new session for the existing account
      const client = getClient({ chainId: requestChain.value!.id });
      const sessionKey = generatePrivateKey();
      const sessionPreferences = formattedSession.value;

      await client.createSession({
        session: {
          ...sessionPreferences,
          sessionPublicKey: privateKeyToAddress(sessionKey),
        },
      });
      return {
        result: constructReturn(
          client.account.address,
          client.chain.id,
          {
            ...sessionPreferences,
            sessionKey,
=======
const domain = computed(() => new URL(origin.value).host);
const sessionExpiresIn = useTimeAgo(Number(sessionConfig.value.expiresAt) * 1000);

const advancedInfoOpened = ref(false);

const { result: tokensList, inProgress: tokensLoading, execute: fetchTokens } = useAsync(async () => {
  const fetchSingleToken = async (tokenAddress: Address): Promise<Token> => {
    try {
      return fetchTokenInfo(tokenAddress);
    } catch (error) {
      // eslint-disable-next-line no-console
      console.error(`Failed to fetch token info for ${tokenAddress}`, error);
      return {
        address: tokenAddress,
        name: "Unknown",
        symbol: "unknown",
        decimals: 0,
      };
    }
  };
  /* const promises = (props.session.transferPolicies || []).map(async (tokenAddress) => fetchSingleToken(tokenAddress as Address));
  if (!Object.keys(props.session.spendLimit).includes(BASE_TOKEN_ADDRESS)) { // Fetch base token info if not present
    promises.push(fetchSingleToken(BASE_TOKEN_ADDRESS));
  } */
  const promises = [fetchSingleToken(BASE_TOKEN_ADDRESS)];
  return Object.fromEntries((await Promise.all(promises)).map((e) => [e.address, e]));
});

const spendLimitTokens = computed(() => {
  if (!sessionConfig.value || !tokensList.value) return;
  let spendLimits: { [tokenAddress: string]: bigint } = {
    [BASE_TOKEN_ADDRESS]: sessionConfig.value.feeLimit.limit,
  };
  spendLimits = (sessionConfig.value.transferPolicies || []).reduce((acc, transferPolicy) => {
    return {
      ...acc,
      [BASE_TOKEN_ADDRESS]: (acc[BASE_TOKEN_ADDRESS] || BigInt(0)) + BigInt(transferPolicy.valueLimit.limit),
    };
  }, spendLimits);
  return Object.entries(spendLimits)
    .filter(([,amount]) => amount > 0n)
    .map(([tokenAddress, amount]) => ({
      token: tokensList.value![tokenAddress],
      amount,
    }));
});

const totalUsd = computed(() => (spendLimitTokens.value || []).reduce((acc, item) => {
  if (!item.token.price) return acc;
  const formattedTokenAmount = formatUnits(BigInt(item.amount), item.token.decimals);
  return acc + (parseFloat(formattedTokenAmount) * item.token.price);
}, 0));

const confirmConnection = async () => {
  respond(async () => {
    const client = getClient({ chainId: requestChain.value!.id });
    const sessionKey = generatePrivateKey();
    const session = {
      sessionKey,
      sessionConfig: {
        signer: privateKeyToAddress(sessionKey),
        ...sessionConfig.value,
      },
    };

    const _session = await client.createSession({ sessionConfig: session.sessionConfig });
    const response: ExtractReturnType<"eth_requestAccounts", AuthServerRpcSchema> = {
      account: {
        address: client.account.address,
        activeChainId: client.chain.id,
        session,
      },
      chainsInfo: supportedChains.map((chain) => ({
        id: chain.id,
        capabilities: {
          paymasterService: {
            supported: true,
          },
          atomicBatch: {
            supported: true,
          },
          auxiliaryFunds: {
            supported: true,
>>>>>>> 8c3e1d9d
          },
        ),
      };
    }
  });
};
</script><|MERGE_RESOLUTION|>--- conflicted
+++ resolved
@@ -40,7 +40,7 @@
         </CommonLine>
       </div>
 
-      <SessionTokens :session="props.session" />
+      <SessionTokens :session="sessionConfig" />
     </div>
 
     <button
@@ -99,18 +99,11 @@
 <script lang="ts" setup>
 import { ChevronDownIcon } from "@heroicons/vue/24/outline";
 import { useTimeAgo } from "@vueuse/core";
-<<<<<<< HEAD
+import { parseEther } from "viem";
 import { generatePrivateKey, privateKeyToAddress } from "viem/accounts";
 import type { SessionPreferences } from "zksync-sso";
-import { getSession } from "zksync-sso/utils";
-=======
-import { type Address, formatUnits, parseEther } from "viem";
-import { generatePrivateKey, privateKeyToAddress } from "viem/accounts";
-import type { SessionPreferences } from "zksync-sso";
-import type { AuthServerRpcSchema, ExtractReturnType } from "zksync-sso/client-auth-server";
 import { formatSessionPreferences } from "zksync-sso/client-auth-server";
 import { LimitType } from "zksync-sso/utils";
->>>>>>> 8c3e1d9d
 
 const props = defineProps({
   sessionPreferences: {
@@ -136,9 +129,8 @@
 };
 const sessionConfig = computed(() => formatSessionPreferences(props.sessionPreferences, defaults));
 
-<<<<<<< HEAD
 const domain = computed(() => new URL(appOrigin.value).host);
-const sessionExpiresIn = useTimeAgo(Number(formattedSession.value.expiresAt) * 1000);
+const sessionExpiresIn = useTimeAgo(Number(sessionConfig.value.expiresAt) * 1000);
 
 const advancedInfoOpened = ref(false);
 
@@ -146,14 +138,14 @@
   respond(async () => {
     if (!isLoggedIn.value) {
       // create a new account with initial session data
-      const accountData = await createAccount(formattedSession.value);
+      const accountData = await createAccount(sessionConfig.value);
 
       return {
         result: constructReturn(
           accountData!.address,
           accountData!.chainId,
           {
-            ...formattedSession.value,
+            sessionConfig: { ...sessionConfig.value },
             sessionKey: accountData!.sessionKey!,
           },
         ),
@@ -162,107 +154,22 @@
       // create a new session for the existing account
       const client = getClient({ chainId: requestChain.value!.id });
       const sessionKey = generatePrivateKey();
-      const sessionPreferences = formattedSession.value;
+      // const sessionPreferences = sessionConfig.value;
 
-      await client.createSession({
-        session: {
-          ...sessionPreferences,
-          sessionPublicKey: privateKeyToAddress(sessionKey),
+      const session = {
+        sessionKey,
+        sessionConfig: {
+          signer: privateKeyToAddress(sessionKey),
+          ...sessionConfig.value,
         },
-      });
+      };
+
+      await client.createSession({ sessionConfig: session.sessionConfig });
       return {
         result: constructReturn(
           client.account.address,
           client.chain.id,
-          {
-            ...sessionPreferences,
-            sessionKey,
-=======
-const domain = computed(() => new URL(origin.value).host);
-const sessionExpiresIn = useTimeAgo(Number(sessionConfig.value.expiresAt) * 1000);
-
-const advancedInfoOpened = ref(false);
-
-const { result: tokensList, inProgress: tokensLoading, execute: fetchTokens } = useAsync(async () => {
-  const fetchSingleToken = async (tokenAddress: Address): Promise<Token> => {
-    try {
-      return fetchTokenInfo(tokenAddress);
-    } catch (error) {
-      // eslint-disable-next-line no-console
-      console.error(`Failed to fetch token info for ${tokenAddress}`, error);
-      return {
-        address: tokenAddress,
-        name: "Unknown",
-        symbol: "unknown",
-        decimals: 0,
-      };
-    }
-  };
-  /* const promises = (props.session.transferPolicies || []).map(async (tokenAddress) => fetchSingleToken(tokenAddress as Address));
-  if (!Object.keys(props.session.spendLimit).includes(BASE_TOKEN_ADDRESS)) { // Fetch base token info if not present
-    promises.push(fetchSingleToken(BASE_TOKEN_ADDRESS));
-  } */
-  const promises = [fetchSingleToken(BASE_TOKEN_ADDRESS)];
-  return Object.fromEntries((await Promise.all(promises)).map((e) => [e.address, e]));
-});
-
-const spendLimitTokens = computed(() => {
-  if (!sessionConfig.value || !tokensList.value) return;
-  let spendLimits: { [tokenAddress: string]: bigint } = {
-    [BASE_TOKEN_ADDRESS]: sessionConfig.value.feeLimit.limit,
-  };
-  spendLimits = (sessionConfig.value.transferPolicies || []).reduce((acc, transferPolicy) => {
-    return {
-      ...acc,
-      [BASE_TOKEN_ADDRESS]: (acc[BASE_TOKEN_ADDRESS] || BigInt(0)) + BigInt(transferPolicy.valueLimit.limit),
-    };
-  }, spendLimits);
-  return Object.entries(spendLimits)
-    .filter(([,amount]) => amount > 0n)
-    .map(([tokenAddress, amount]) => ({
-      token: tokensList.value![tokenAddress],
-      amount,
-    }));
-});
-
-const totalUsd = computed(() => (spendLimitTokens.value || []).reduce((acc, item) => {
-  if (!item.token.price) return acc;
-  const formattedTokenAmount = formatUnits(BigInt(item.amount), item.token.decimals);
-  return acc + (parseFloat(formattedTokenAmount) * item.token.price);
-}, 0));
-
-const confirmConnection = async () => {
-  respond(async () => {
-    const client = getClient({ chainId: requestChain.value!.id });
-    const sessionKey = generatePrivateKey();
-    const session = {
-      sessionKey,
-      sessionConfig: {
-        signer: privateKeyToAddress(sessionKey),
-        ...sessionConfig.value,
-      },
-    };
-
-    const _session = await client.createSession({ sessionConfig: session.sessionConfig });
-    const response: ExtractReturnType<"eth_requestAccounts", AuthServerRpcSchema> = {
-      account: {
-        address: client.account.address,
-        activeChainId: client.chain.id,
-        session,
-      },
-      chainsInfo: supportedChains.map((chain) => ({
-        id: chain.id,
-        capabilities: {
-          paymasterService: {
-            supported: true,
-          },
-          atomicBatch: {
-            supported: true,
-          },
-          auxiliaryFunds: {
-            supported: true,
->>>>>>> 8c3e1d9d
-          },
+          session,
         ),
       };
     }
