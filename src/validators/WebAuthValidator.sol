--- conflicted
+++ resolved
@@ -120,11 +120,7 @@
     );
 
     // prevent signature replay https://yondon.blog/2019/01/01/how-not-to-use-ecdsa/
-<<<<<<< HEAD
-    if (uint256(rs[0]) <= 0 || rs[0] > HIGH_R_MAX || uint256(rs[1]) <= 0 || rs[1] > LOW_S_MAX) {
-=======
-    if (rs[0] == 0 || rs[0] > HIGH_R_MAX || rs[1] == 0 || rs[1] > LOW_S_MAX) {
->>>>>>> 41c805d7
+    if (uint256(rs[0]) == 0 || rs[0] > HIGH_R_MAX || uint256(rs[1]) == 0 || rs[1] > LOW_S_MAX) {
       return false;
     }
 
